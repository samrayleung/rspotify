--- conflicted
+++ resolved
@@ -1,15 +1,9 @@
-<<<<<<< HEAD
-use rspotify::client::Spotify;
-use rspotify::enums::{AlbumType, Country};
-use rspotify::oauth2::SpotifyClientCredentials;
-=======
 mod common;
->>>>>>> d55c4a67
 
 use common::maybe_async_test;
 use rspotify::client::{Spotify, SpotifyBuilder};
+use rspotify::enums::{AlbumType, Country};
 use rspotify::oauth2::CredentialsBuilder;
-use rspotify::senum::{AlbumType, Country};
 
 use maybe_async::maybe_async;
 
@@ -135,16 +129,11 @@
     tracks_ids.push(track_id1);
     let track_id2 = "spotify:track:24JygzOLM0EmRQeGtFcIcG";
     tracks_ids.push(track_id2);
-<<<<<<< HEAD
-    let features = async_client().audios_features(tracks_ids).await;
-    assert!(features.is_ok())
-=======
     creds_client()
         .await
-        .audios_features(&tracks_ids)
+        .audios_features(tracks_ids)
         .await
         .unwrap();
->>>>>>> d55c4a67
 }
 
 #[maybe_async]
