//! Client to Spotify API endpoint

use chrono::prelude::*;
use derive_builder::Builder;
use log::error;
use maybe_async::maybe_async;
use serde::Deserialize;
use serde_json::map::Map;
use serde_json::{json, Value};
use thiserror::Error;

use std::path::PathBuf;

use super::http::{HTTPClient, Query};
use super::model::*;
use super::oauth2::{Credentials, OAuth, Token};
use super::pagination::{paginate, Paginator};
use super::{build_json, build_map};
use crate::model::idtypes::{IdType, PlayContextIdType};
use std::collections::HashMap;

/// Possible errors returned from the `rspotify` client.
#[derive(Debug, Error)]
pub enum ClientError {
    /// Raised when the authentication isn't configured properly.
    #[error("invalid client authentication: {0}")]
    InvalidAuth(String),

    #[error("request unauthorized")]
    Unauthorized,

    #[error("exceeded request limit")]
    RateLimited(Option<usize>),

    #[error("request error: {0}")]
    Request(String),

    #[error("status code {0}: {1}")]
    StatusCode(u16, String),

    #[error("spotify error: {0}")]
    Api(#[from] ApiError),

    #[error("json parse error: {0}")]
    ParseJson(#[from] serde_json::Error),

    #[error("url parse error: {0}")]
    ParseUrl(#[from] url::ParseError),

    #[error("input/output error: {0}")]
    Io(#[from] std::io::Error),

    #[cfg(feature = "cli")]
    #[error("cli error: {0}")]
    Cli(String),

    #[error("cache file error: {0}")]
    CacheFile(String),
}

pub type ClientResult<T> = Result<T, ClientError>;

/// Matches errors that are returned from the Spotfiy
/// API as part of the JSON response object.
#[derive(Debug, Error, Deserialize)]
pub enum ApiError {
    /// See [Error Object](https://developer.spotify.com/documentation/web-api/reference/#object-errorobject)
    #[error("{status}: {message}")]
    #[serde(alias = "error")]
    Regular { status: u16, message: String },

    /// See [Play Error Object](https://developer.spotify.com/documentation/web-api/reference/#object-playererrorobject)
    #[error("{status} ({reason}): {message}")]
    #[serde(alias = "error")]
    Player {
        status: u16,
        message: String,
        reason: String,
    },
}

pub const DEFAULT_API_PREFIX: &str = "https://api.spotify.com/v1/";
pub const DEFAULT_CACHE_PATH: &str = ".spotify_token_cache.json";
pub const DEFAULT_PAGINATION_CHUNKS: u32 = 50;

/// Spotify API object
#[derive(Builder, Debug, Clone)]
pub struct Spotify {
    /// Internal member to perform requests to the Spotify API.
    #[builder(setter(skip))]
    pub(in crate) http: HTTPClient,

    /// The access token information required for requests to the Spotify API.
    #[builder(setter(strip_option), default)]
    pub token: Option<Token>,

    /// The credentials needed for obtaining a new access token, for requests.
    /// without OAuth authentication.
    #[builder(setter(strip_option), default)]
    pub credentials: Option<Credentials>,

    /// The OAuth information required for obtaining a new access token, for
    /// requests with OAuth authentication. `credentials` also needs to be
    /// set up.
    #[builder(setter(strip_option), default)]
    pub oauth: Option<OAuth>,

    /// The Spotify API prefix, [`DEFAULT_API_PREFIX`] by default.
    #[builder(setter(into), default = "String::from(DEFAULT_API_PREFIX)")]
    pub prefix: String,

    /// The cache file path, in case it's used. By default it's
    /// [`DEFAULT_CACHE_PATH`]
    #[builder(default = "PathBuf::from(DEFAULT_CACHE_PATH)")]
    pub cache_path: PathBuf,

    /// The pagination chunk size used when performing automatically paginated
    /// requests, like [`Spotify::artist_albums`]. This means that a request
    /// will be performed every `pagination_chunks` items. By default this is
    /// [`DEFAULT_PAGINATION_CHUNKS`].
    ///
    /// Note that most endpoints set a maximum to the number of items per
    /// request, which most times is 50.
    #[builder(default = "DEFAULT_PAGINATION_CHUNKS")]
    pub pagination_chunks: u32,
}

// Endpoint-related methods for the client.
impl Spotify {
    /// Returns the access token, or an error in case it's not configured.
    pub(in crate) fn get_token(&self) -> ClientResult<&Token> {
        self.token
            .as_ref()
            .ok_or_else(|| ClientError::InvalidAuth("no access token configured".to_string()))
    }

    /// Returns the credentials, or an error in case it's not configured.
    pub(in crate) fn get_creds(&self) -> ClientResult<&Credentials> {
        self.credentials
            .as_ref()
            .ok_or_else(|| ClientError::InvalidAuth("no credentials configured".to_string()))
    }

    /// Returns the oauth information, or an error in case it's not configured.
    pub(in crate) fn get_oauth(&self) -> ClientResult<&OAuth> {
        self.oauth
            .as_ref()
            .ok_or_else(|| ClientError::InvalidAuth("no oauth configured".to_string()))
    }

    /// Converts a JSON response from Spotify into its model.
    fn convert_result<'a, T: Deserialize<'a>>(&self, input: &'a str) -> ClientResult<T> {
        serde_json::from_str::<T>(input).map_err(Into::into)
    }

    /// Append device ID to an API path.
    fn append_device_id(&self, path: &str, device_id: Option<&str>) -> String {
        let mut new_path = path.to_string();
        if let Some(_device_id) = device_id {
            if path.contains('?') {
                new_path.push_str(&format!("&device_id={}", _device_id));
            } else {
                new_path.push_str(&format!("?device_id={}", _device_id));
            }
        }
        new_path
    }

    /// Returns a single track given the track's ID, URI or URL.
    ///
    /// Parameters:
    /// - track_id - a spotify URI, URL or ID
    ///
    /// [Reference](https://developer.spotify.com/documentation/web-api/reference/#endpoint-get-track)
    #[maybe_async]
    pub async fn track(&self, track_id: &TrackId) -> ClientResult<FullTrack> {
        let url = format!("tracks/{}", track_id.id());
        let result = self.endpoint_get(&url, &Query::new()).await?;
        self.convert_result(&result)
    }

    /// Returns a list of tracks given a list of track IDs, URIs, or URLs.
    ///
    /// Parameters:
    /// - track_ids - a list of spotify URIs, URLs or IDs
    /// - market - an ISO 3166-1 alpha-2 country code or the string from_token.
    ///
    /// [Reference](https://developer.spotify.com/documentation/web-api/reference/#endpoint-get-several-tracks)
    #[maybe_async]
    pub async fn tracks<'a>(
        &self,
        track_ids: impl IntoIterator<Item = &'a TrackId>,
        market: Option<&Market>,
    ) -> ClientResult<Vec<FullTrack>> {
        let ids = join_ids(track_ids);
        let params = build_map! {
            optional "market": market.map(|x| x.as_ref()),
        };

        let url = format!("tracks/?ids={}", ids);
        let result = self.endpoint_get(&url, &params).await?;
        self.convert_result::<FullTracks>(&result).map(|x| x.tracks)
    }

    /// Returns a single artist given the artist's ID, URI or URL.
    ///
    /// Parameters:
    /// - artist_id - an artist ID, URI or URL
    ///
    /// [Reference](https://developer.spotify.com/documentation/web-api/reference/#endpoint-get-an-artist)
    #[maybe_async]
    pub async fn artist(&self, artist_id: &ArtistId) -> ClientResult<FullArtist> {
        let url = format!("artists/{}", artist_id.id());
        let result = self.endpoint_get(&url, &Query::new()).await?;
        self.convert_result(&result)
    }

    /// Returns a list of artists given the artist IDs, URIs, or URLs.
    ///
    /// Parameters:
    /// - artist_ids - a list of artist IDs, URIs or URLs
    ///
    /// [Reference](https://developer.spotify.com/documentation/web-api/reference/#endpoint-get-multiple-artists)
    #[maybe_async]
    pub async fn artists<'a>(
        &self,
        artist_ids: impl IntoIterator<Item = &'a ArtistId>,
    ) -> ClientResult<Vec<FullArtist>> {
        let ids = join_ids(artist_ids);
        let url = format!("artists/?ids={}", ids);
        let result = self.endpoint_get(&url, &Query::new()).await?;

        self.convert_result::<FullArtists>(&result)
            .map(|x| x.artists)
    }

    /// Get Spotify catalog information about an artist's albums.
    ///
    /// Parameters:
    /// - artist_id - the artist ID, URI or URL
    /// - album_type - 'album', 'single', 'appears_on', 'compilation'
    /// - market - limit the response to one particular country.
    /// - limit  - the number of albums to return
    /// - offset - the index of the first album to return
    ///
    /// See [`Spotify::artist_albums_manual`] for a manually paginated version
    /// of this.
    ///
    /// [Reference](https://developer.spotify.com/documentation/web-api/reference/#endpoint-get-an-artists-albums)
    pub fn artist_albums<'a>(
        &'a self,
        artist_id: &'a ArtistId,
        album_type: Option<&'a AlbumType>,
        market: Option<&'a Market>,
    ) -> impl Paginator<ClientResult<SimplifiedAlbum>> + 'a {
        paginate(
            move |limit, offset| {
                self.artist_albums_manual(artist_id, album_type, market, Some(limit), Some(offset))
            },
            self.pagination_chunks,
        )
    }

    /// The manually paginated version of [`Spotify::artist_albums`].
    #[maybe_async]
    pub async fn artist_albums_manual(
        &self,
        artist_id: &ArtistId,
        album_type: Option<&AlbumType>,
        market: Option<&Market>,
        limit: Option<u32>,
        offset: Option<u32>,
    ) -> ClientResult<Page<SimplifiedAlbum>> {
        let limit = limit.map(|x| x.to_string());
        let offset = offset.map(|x| x.to_string());
        let params = build_map! {
            optional "album_type": album_type.map(|x| x.as_ref()),
            optional "market": market.map(|x| x.as_ref()),
            optional "limit": limit.as_deref(),
            optional "offset": offset.as_deref(),
        };

        let url = format!("artists/{}/albums", artist_id.id());
        let result = self.endpoint_get(&url, &params).await?;
        self.convert_result(&result)
    }

    /// Get Spotify catalog information about an artist's top 10 tracks by
    /// country.
    ///
    /// Parameters:
    /// - artist_id - the artist ID, URI or URL
    /// - market - limit the response to one particular country.
    ///
    /// [Reference](https://developer.spotify.com/documentation/web-api/reference/#endpoint-get-an-artists-top-tracks)
    #[maybe_async]
    pub async fn artist_top_tracks(
        &self,
        artist_id: &ArtistId,
        market: &Market,
    ) -> ClientResult<Vec<FullTrack>> {
        let params = build_map! {
            "market": market.as_ref()
        };

        let url = format!("artists/{}/top-tracks", artist_id.id());
        let result = self.endpoint_get(&url, &params).await?;
        self.convert_result::<FullTracks>(&result).map(|x| x.tracks)
    }

    /// Get Spotify catalog information about artists similar to an identified
    /// artist. Similarity is based on analysis of the Spotify community's
    /// listening history.
    ///
    /// Parameters:
    /// - artist_id - the artist ID, URI or URL
    ///
    /// [Reference](https://developer.spotify.com/documentation/web-api/reference/#endpoint-get-an-artists-related-artists)
    #[maybe_async]
    pub async fn artist_related_artists(
        &self,
        artist_id: &ArtistId,
    ) -> ClientResult<Vec<FullArtist>> {
        let url = format!("artists/{}/related-artists", artist_id.id());
        let result = self.endpoint_get(&url, &Query::new()).await?;
        self.convert_result::<FullArtists>(&result)
            .map(|x| x.artists)
    }

    /// Returns a single album given the album's ID, URIs or URL.
    ///
    /// Parameters:
    /// - album_id - the album ID, URI or URL
    ///
    /// [Reference](https://developer.spotify.com/documentation/web-api/reference/#endpoint-get-an-album)
    #[maybe_async]
    pub async fn album(&self, album_id: &AlbumId) -> ClientResult<FullAlbum> {
        let url = format!("albums/{}", album_id.id());

        let result = self.endpoint_get(&url, &Query::new()).await?;
        self.convert_result(&result)
    }

    /// Returns a list of albums given the album IDs, URIs, or URLs.
    ///
    /// Parameters:
    /// - albums_ids - a list of album IDs, URIs or URLs
    ///
    /// [Reference](https://developer.spotify.com/documentation/web-api/reference/#endpoint-get-multiple-albums)
    #[maybe_async]
    pub async fn albums<'a>(
        &self,
        album_ids: impl IntoIterator<Item = &'a AlbumId>,
    ) -> ClientResult<Vec<FullAlbum>> {
        let ids = join_ids(album_ids);
        let url = format!("albums/?ids={}", ids);
        let result = self.endpoint_get(&url, &Query::new()).await?;
        self.convert_result::<FullAlbums>(&result).map(|x| x.albums)
    }

    /// Search for an Item. Get Spotify catalog information about artists,
    /// albums, tracks or playlists that match a keyword string.
    ///
    /// Parameters:
    /// - q - the search query
    /// - limit  - the number of items to return
    /// - offset - the index of the first item to return
    /// - type - the type of item to return. One of 'artist', 'album', 'track',
    ///  'playlist', 'show' or 'episode'
    /// - market - An ISO 3166-1 alpha-2 country code or the string from_token.
    /// - include_external: Optional.Possible values: audio. If
    ///   include_external=audio is specified the response will include any
    ///   relevant audio content that is hosted externally.  
    ///
    /// [Reference](https://developer.spotify.com/documentation/web-api/reference/#category-search)
    #[maybe_async]
    pub async fn search(
        &self,
        q: &str,
<<<<<<< HEAD
        r#type: &SearchType,
=======
        _type: SearchType,
>>>>>>> 86f5715b
        market: Option<&Market>,
        include_external: Option<&IncludeExternal>,
        limit: Option<u32>,
        offset: Option<u32>,
    ) -> ClientResult<SearchResult> {
        let limit = limit.map(|s| s.to_string());
        let offset = offset.map(|s| s.to_string());
        let params = build_map! {
            "q": q,
            "type": _type.as_ref(),
            optional "market": market.map(|x| x.as_ref()),
            optional "include_external": include_external.map(|x| x.as_ref()),
            optional "limit": limit.as_deref(),
            optional "offset": offset.as_deref(),
        };

        let result = self.endpoint_get("search", &params).await?;
        self.convert_result(&result)
    }

    /// Get Spotify catalog information about an album's tracks.
    ///
    /// Parameters:
    /// - album_id - the album ID, URI or URL
    /// - limit  - the number of items to return
    /// - offset - the index of the first item to return
    ///
    /// See [`Spotify::album_track_manual`] for a manually paginated version of
    /// this.
    ///
    /// [Reference](https://developer.spotify.com/documentation/web-api/reference/#endpoint-get-an-albums-tracks)
    pub fn album_track<'a>(
        &'a self,
        album_id: &'a AlbumId,
    ) -> impl Paginator<ClientResult<SimplifiedTrack>> + 'a {
        paginate(
            move |limit, offset| self.album_track_manual(album_id, Some(limit), Some(offset)),
            self.pagination_chunks,
        )
    }

    /// The manually paginated version of [`Spotify::album_track`].
    #[maybe_async]
    pub async fn album_track_manual(
        &self,
        album_id: &AlbumId,
        limit: Option<u32>,
        offset: Option<u32>,
    ) -> ClientResult<Page<SimplifiedTrack>> {
        let limit = limit.map(|s| s.to_string());
        let offset = offset.map(|s| s.to_string());
        let params = build_map! {
            optional "limit": limit.as_deref(),
            optional "offset": offset.as_deref(),
        };

        let url = format!("albums/{}/tracks", album_id.id());
        let result = self.endpoint_get(&url, &params).await?;
        self.convert_result(&result)
    }

    /// Gets basic profile information about a Spotify User.
    ///
    /// Parameters:
    /// - user - the id of the usr
    ///
    /// [Reference](https://developer.spotify.com/documentation/web-api/reference/#endpoint-get-users-profile)
    #[maybe_async]
    pub async fn user(&self, user_id: &UserId) -> ClientResult<PublicUser> {
        let url = format!("users/{}", user_id.id());
        let result = self.endpoint_get(&url, &Query::new()).await?;
        self.convert_result(&result)
    }

    /// Get full details about Spotify playlist.
    ///
    /// Parameters:
    /// - playlist_id - the id of the playlist
    /// - market - an ISO 3166-1 alpha-2 country code or the string from_token.
    ///
    /// [Reference](https://developer.spotify.com/documentation/web-api/reference/#endpoint-get-playlist)
    #[maybe_async]
    pub async fn playlist(
        &self,
        playlist_id: &PlaylistId,
        fields: Option<&str>,
        market: Option<&Market>,
    ) -> ClientResult<FullPlaylist> {
        let params = build_map! {
            optional "fields": fields,
            optional "market": market.map(|x| x.as_ref()),
        };

        let url = format!("playlists/{}", playlist_id.id());
        let result = self.endpoint_get(&url, &params).await?;
        self.convert_result(&result)
    }

    /// Get current user playlists without required getting his profile.
    ///
    /// Parameters:
    /// - limit  - the number of items to return
    /// - offset - the index of the first item to return
    ///
    /// See [`Spotify::current_user_playlists_manual`] for a manually paginated
    /// version of this.
    ///
    /// [Reference](https://developer.spotify.com/documentation/web-api/reference/#endpoint-get-a-list-of-current-users-playlists)
    pub fn current_user_playlists(&self) -> impl Paginator<ClientResult<SimplifiedPlaylist>> + '_ {
        paginate(
            move |limit, offset| self.current_user_playlists_manual(Some(limit), Some(offset)),
            self.pagination_chunks,
        )
    }

    /// The manually paginated version of [`Spotify::current_user_playlists`].
    #[maybe_async]
    pub async fn current_user_playlists_manual(
        &self,
        limit: Option<u32>,
        offset: Option<u32>,
    ) -> ClientResult<Page<SimplifiedPlaylist>> {
        let limit = limit.map(|s| s.to_string());
        let offset = offset.map(|s| s.to_string());
        let params = build_map! {
            optional "limit": limit.as_deref(),
            optional "offset": offset.as_deref(),
        };

        let result = self.endpoint_get("me/playlists", &params).await?;
        self.convert_result(&result)
    }

    /// Gets playlists of a user.
    ///
    /// Parameters:
    /// - user_id - the id of the usr
    /// - limit  - the number of items to return
    /// - offset - the index of the first item to return
    ///
    /// See [`Spotify::user_playlists_manual`] for a manually paginated version
    /// of this.
    ///
    /// [Reference](https://developer.spotify.com/documentation/web-api/reference/#endpoint-get-list-users-playlists)
    pub fn user_playlists<'a>(
        &'a self,
        user_id: &'a UserId,
    ) -> impl Paginator<ClientResult<SimplifiedPlaylist>> + 'a {
        paginate(
            move |limit, offset| self.user_playlists_manual(user_id, Some(limit), Some(offset)),
            self.pagination_chunks,
        )
    }

    /// The manually paginated version of [`Spotify::user_playlists`].
    #[maybe_async]
    pub async fn user_playlists_manual(
        &self,
        user_id: &UserId,
        limit: Option<u32>,
        offset: Option<u32>,
    ) -> ClientResult<Page<SimplifiedPlaylist>> {
        let limit = limit.map(|s| s.to_string());
        let offset = offset.map(|s| s.to_string());
        let params = build_map! {
            optional "limit": limit.as_deref(),
            optional "offset": offset.as_deref(),
        };

        let url = format!("users/{}/playlists", user_id.id());
        let result = self.endpoint_get(&url, &params).await?;
        self.convert_result(&result)
    }

    /// Gets playlist of a user.
    ///
    /// Parameters:
    /// - user_id - the id of the user
    /// - playlist_id - the id of the playlist
    /// - fields - which fields to return
    ///
    /// [Reference](https://developer.spotify.com/documentation/web-api/reference/#endpoint-get-list-users-playlists)
    #[maybe_async]
    pub async fn user_playlist(
        &self,
        user_id: &UserId,
        playlist_id: Option<&PlaylistId>,
        fields: Option<&str>,
    ) -> ClientResult<FullPlaylist> {
        let params = build_map! {
            optional "fields": fields,
        };

        let url = match playlist_id {
            Some(playlist_id) => format!("users/{}/playlists/{}", user_id.id(), playlist_id.id()),
            None => format!("users/{}/starred", user_id.id()),
        };
        let result = self.endpoint_get(&url, &params).await?;
        self.convert_result(&result)
    }

    /// Get full details of the tracks of a playlist owned by a user.
    ///
    /// Parameters:
    /// - playlist_id - the id of the playlist
    /// - fields - which fields to return
    /// - limit - the maximum number of tracks to return
    /// - offset - the index of the first track to return
    /// - market - an ISO 3166-1 alpha-2 country code or the string from_token.
    ///
    /// See [`Spotify::playlist_tracks`] for a manually paginated version of
    /// this.
    ///
    /// [Reference](https://developer.spotify.com/documentation/web-api/reference/#endpoint-get-playlists-tracks)
    pub fn playlist_tracks<'a>(
        &'a self,
        playlist_id: &'a PlaylistId,
        fields: Option<&'a str>,
        market: Option<&'a Market>,
    ) -> impl Paginator<ClientResult<PlaylistItem>> + 'a {
        paginate(
            move |limit, offset| {
                self.playlist_tracks_manual(playlist_id, fields, market, Some(limit), Some(offset))
            },
            self.pagination_chunks,
        )
    }

    /// The manually paginated version of [`Spotify::playlist_tracks`].
    #[maybe_async]
    pub async fn playlist_tracks_manual(
        &self,
        playlist_id: &PlaylistId,
        fields: Option<&str>,
        market: Option<&Market>,
        limit: Option<u32>,
        offset: Option<u32>,
    ) -> ClientResult<Page<PlaylistItem>> {
        let limit = limit.map(|s| s.to_string());
        let offset = offset.map(|s| s.to_string());
        let params = build_map! {
            optional "fields": fields,
            optional "market": market.map(|x| x.as_ref()),
            optional "limit": limit.as_deref(),
            optional "offset": offset.as_deref(),
        };

        let url = format!("playlists/{}/tracks", playlist_id.id());
        let result = self.endpoint_get(&url, &params).await?;
        self.convert_result(&result)
    }

    /// Creates a playlist for a user.
    ///
    /// Parameters:
    /// - user_id - the id of the user
    /// - name - the name of the playlist
    /// - public - is the created playlist public
    /// - description - the description of the playlist
    /// - collaborative - if the playlist will be collaborative
    ///
    /// [Reference](https://developer.spotify.com/documentation/web-api/reference/#endpoint-create-playlist)
    #[maybe_async]
    pub async fn user_playlist_create(
        &self,
        user_id: &UserId,
        name: &str,
        public: Option<bool>,
        collaborative: Option<bool>,
        description: Option<&str>,
    ) -> ClientResult<FullPlaylist> {
        let params = build_json! {
            "name": name,
            optional "public": public,
            optional "collaborative": collaborative,
            optional "description": description,
        };

        let url = format!("users/{}/playlists", user_id.id());
        let result = self.endpoint_post(&url, &params).await?;
        self.convert_result(&result)
    }

    /// Changes a playlist's name and/or public/private state.
    ///
    /// Parameters:
    /// - playlist_id - the id of the playlist
    /// - name - optional name of the playlist
    /// - public - optional is the playlist public
    /// - collaborative - optional is the playlist collaborative
    /// - description - optional description of the playlist
    ///
    /// [Reference](https://developer.spotify.com/documentation/web-api/reference/#endpoint-change-playlist-details)
    #[maybe_async]
    pub async fn playlist_change_detail(
        &self,
        playlist_id: &str,
        name: Option<&str>,
        public: Option<bool>,
        description: Option<&str>,
        collaborative: Option<bool>,
    ) -> ClientResult<String> {
        let params = build_json! {
            optional "name": name,
            optional "public": public,
            optional "collaborative": collaborative,
            optional "description": description,
        };

        let url = format!("playlists/{}", playlist_id);
        self.endpoint_put(&url, &params).await
    }

    /// Unfollows (deletes) a playlist for a user.
    ///
    /// Parameters:
    /// - playlist_id - the id of the playlist
    ///
    /// [Reference](https://developer.spotify.com/documentation/web-api/reference/#endpoint-unfollow-playlist)
    #[maybe_async]
    pub async fn playlist_unfollow(&self, playlist_id: &str) -> ClientResult<String> {
        let url = format!("playlists/{}/followers", playlist_id);
        self.endpoint_delete(&url, &json!({})).await
    }

    /// Adds tracks to a playlist.
    ///
    /// Parameters:
    /// - playlist_id - the id of the playlist
    /// - track_ids - a list of track URIs, URLs or IDs
    /// - position - the position to add the tracks
    ///
    /// [Reference](https://developer.spotify.com/documentation/web-api/reference/#endpoint-add-tracks-to-playlist)
    #[maybe_async]
    pub async fn playlist_add_tracks<'a>(
        &self,
        playlist_id: &PlaylistId,
        track_ids: impl IntoIterator<Item = &'a TrackId>,
        position: Option<i32>,
    ) -> ClientResult<PlaylistResult> {
        let uris = track_ids.into_iter().map(|id| id.uri()).collect::<Vec<_>>();
        let params = build_json! {
            "uris": uris,
            optional "position": position,
        };

        let url = format!("playlists/{}/tracks", playlist_id.id());
        let result = self.endpoint_post(&url, &params).await?;
        self.convert_result(&result)
    }

    /// Replace all tracks in a playlist
    ///
    /// Parameters:
    /// - user - the id of the user
    /// - playlist_id - the id of the playlist
    /// - tracks - the list of track ids to add to the playlist
    ///
    /// [Reference](https://developer.spotify.com/documentation/web-api/reference/#endpoint-reorder-or-replace-playlists-tracks)
    #[maybe_async]
    pub async fn playlist_replace_tracks<'a>(
        &self,
        playlist_id: &PlaylistId,
        track_ids: impl IntoIterator<Item = &'a TrackId>,
    ) -> ClientResult<()> {
        let uris = track_ids.into_iter().map(|id| id.uri()).collect::<Vec<_>>();
        let params = build_json! {
            "uris": uris
        };

        let url = format!("playlists/{}/tracks", playlist_id.id());
        self.endpoint_put(&url, &params).await?;

        Ok(())
    }

    /// Reorder tracks in a playlist.
    ///
    /// Parameters:
    /// - playlist_id - the id of the playlist
    /// - uris - a list of Spotify URIs to replace or clear
    /// - range_start - the position of the first track to be reordered
    /// - insert_before - the position where the tracks should be inserted
    /// - range_length - optional the number of tracks to be reordered (default:
    ///   1)
    /// - snapshot_id - optional playlist's snapshot ID
    ///
    /// [Reference](https://developer.spotify.com/documentation/web-api/reference/#endpoint-reorder-or-replace-playlists-tracks)
    #[maybe_async]
    pub async fn playlist_reorder_tracks(
        &self,
        playlist_id: &PlaylistId,
        uris: Option<&[&Id<impl PlayableIdType>]>,
        range_start: Option<i32>,
        insert_before: Option<i32>,
        range_length: Option<u32>,
        snapshot_id: Option<&str>,
    ) -> ClientResult<PlaylistResult> {
        let uris = uris.map(|u| u.iter().map(|id| id.uri()).collect::<Vec<_>>());
        let params = build_json! {
            optional "uris": uris,
            optional "range_start": range_start,
            optional "insert_before": insert_before,
            optional "range_length": range_length,
            optional "snapshot_id": snapshot_id,
        };

        let url = format!("playlists/{}/tracks", playlist_id.id());
        let result = self.endpoint_put(&url, &params).await?;
        self.convert_result(&result)
    }

    /// Removes all occurrences of the given tracks from the given playlist.
    ///
    /// Parameters:
    /// - playlist_id - the id of the playlist
    /// - track_ids - the list of track ids to add to the playlist
    /// - snapshot_id - optional id of the playlist snapshot
    ///
    /// [Reference](https://developer.spotify.com/documentation/web-api/reference/#endpoint-remove-tracks-playlist)
    #[maybe_async]
    pub async fn playlist_remove_all_occurrences_of_tracks<'a>(
        &self,
        playlist_id: &PlaylistId,
        track_ids: impl IntoIterator<Item = &'a TrackId>,
        snapshot_id: Option<&str>,
    ) -> ClientResult<PlaylistResult> {
        let tracks = track_ids
            .into_iter()
            .map(|id| {
                let mut map = Map::with_capacity(1);
                map.insert("uri".to_owned(), id.uri().into());
                map
            })
            .collect::<Vec<_>>();

        let params = build_json! {
            "tracks": tracks,
            optional "snapshot_id": snapshot_id,
        };

        let url = format!("playlists/{}/tracks", playlist_id.id());
        let result = self.endpoint_delete(&url, &params).await?;
        self.convert_result(&result)
    }

    /// Removes specfic occurrences of the given tracks from the given playlist.
    ///
    /// Parameters:
    /// - playlist_id: the id of the playlist
    /// - tracks: an array of map containing Spotify URIs of the tracks to
    ///   remove with their current positions in the playlist. For example:
    ///
    /// ```json
    /// {
    ///    "tracks":[
    ///       {
    ///          "uri":"spotify:track:4iV5W9uYEdYUVa79Axb7Rh",
    ///          "positions":[
    ///             0,
    ///             3
    ///          ]
    ///       },
    ///       {
    ///          "uri":"spotify:track:1301WleyT98MSxVHPZCA6M",
    ///          "positions":[
    ///             7
    ///          ]
    ///       }
    ///    ]
    /// }
    /// ```
    /// - snapshot_id: optional id of the playlist snapshot
    ///
    /// [Reference](https://developer.spotify.com/documentation/web-api/reference/#endpoint-remove-tracks-playlist)
    #[maybe_async]
    pub async fn playlist_remove_specific_occurrences_of_tracks<'a>(
        &self,
        playlist_id: &PlaylistId,
        tracks: impl IntoIterator<Item = &'a TrackPositions<'a>>,
        snapshot_id: Option<&str>,
    ) -> ClientResult<PlaylistResult> {
        let tracks = tracks
            .into_iter()
            .map(|track| {
                let mut map = Map::new();
                map.insert("uri".to_owned(), track.id.uri().into());
                map.insert("positions".to_owned(), track.positions.clone().into());
                map
            })
            .collect::<Vec<_>>();

        let params = build_json! {
            "tracks": tracks,
            optional "snapshot_id": snapshot_id,
        };

        let url = format!("playlists/{}/tracks", playlist_id.id());
        let result = self.endpoint_delete(&url, &params).await?;
        self.convert_result(&result)
    }

    /// Add the current authenticated user as a follower of a playlist.
    ///
    /// Parameters:
    /// - playlist_id - the id of the playlist
    ///
    /// [Reference](https://developer.spotify.com/documentation/web-api/reference/#endpoint-follow-playlist)
    #[maybe_async]
    pub async fn playlist_follow(
        &self,
        playlist_id: &PlaylistId,
        public: Option<bool>,
    ) -> ClientResult<()> {
        let url = format!("playlists/{}/followers", playlist_id.id());

        let params = build_json! {
            optional "public": public,
        };

        self.endpoint_put(&url, &params).await?;

        Ok(())
    }

    /// Check to see if the given users are following the given playlist.
    ///
    /// Parameters:
    /// - playlist_id - the id of the playlist
    /// - user_ids - the ids of the users that you want to
    /// check to see if they follow the playlist. Maximum: 5 ids.
    ///
    /// [Reference](https://developer.spotify.com/documentation/web-api/reference/#endpoint-check-if-user-follows-playlist)
    #[maybe_async]
    pub async fn playlist_check_follow(
        &self,
        playlist_id: &PlaylistId,
        user_ids: &[&UserId],
    ) -> ClientResult<Vec<bool>> {
        if user_ids.len() > 5 {
            error!("The maximum length of user ids is limited to 5 :-)");
        }
        let url = format!(
            "playlists/{}/followers/contains?ids={}",
            playlist_id.id(),
            user_ids
                .iter()
                .map(|id| id.id())
                .collect::<Vec<_>>()
                .join(","),
        );
        let result = self.endpoint_get(&url, &Query::new()).await?;
        self.convert_result(&result)
    }

    /// Get detailed profile information about the current user.
    /// An alias for the 'current_user' method.
    ///
    /// [Reference](https://developer.spotify.com/documentation/web-api/reference/#endpoint-get-current-users-profile)
    #[maybe_async]
    pub async fn me(&self) -> ClientResult<PrivateUser> {
        let result = self.endpoint_get("me/", &Query::new()).await?;
        self.convert_result(&result)
    }

    /// Get detailed profile information about the current user.
    /// An alias for the 'me' method.
    ///
    /// [Reference](https://developer.spotify.com/documentation/web-api/reference/#endpoint-get-current-users-profile)
    #[maybe_async]
    pub async fn current_user(&self) -> ClientResult<PrivateUser> {
        self.me().await
    }

    /// Get information about the current users currently playing track.
    ///
    /// [Reference](https://developer.spotify.com/documentation/web-api/reference/#endpoint-get-recently-played)
    #[maybe_async]
    pub async fn current_user_playing_track(
        &self,
    ) -> ClientResult<Option<CurrentlyPlayingContext>> {
        let result = self
            .get("me/player/currently-playing", None, &Query::new())
            .await?;
        if result.is_empty() {
            Ok(None)
        } else {
            self.convert_result(&result)
        }
    }

    /// Gets a list of the albums saved in the current authorized user's
    /// "Your Music" library
    ///
    /// Parameters:
    /// - limit - the number of albums to return
    /// - offset - the index of the first album to return
    /// - market - Provide this parameter if you want to apply Track Relinking.
    ///
    /// See [`Spotify::current_user_saved_albums`] for a manually paginated
    /// version of this.
    ///
    /// [Reference](https://developer.spotify.com/documentation/web-api/reference/#endpoint-get-users-saved-albums)
    pub fn current_user_saved_albums(&self) -> impl Paginator<ClientResult<SavedAlbum>> + '_ {
        paginate(
            move |limit, offset| self.current_user_saved_albums_manual(Some(limit), Some(offset)),
            self.pagination_chunks,
        )
    }

    /// The manually paginated version of
    /// [`Spotify::current_user_saved_albums`].
    #[maybe_async]
    pub async fn current_user_saved_albums_manual(
        &self,
        limit: Option<u32>,
        offset: Option<u32>,
    ) -> ClientResult<Page<SavedAlbum>> {
        let limit = limit.map(|s| s.to_string());
        let offset = offset.map(|s| s.to_string());
        let params = build_map! {
            optional "limit": limit.as_deref(),
            optional "offset": offset.as_deref(),
        };

        let result = self.endpoint_get("me/albums", &params).await?;
        self.convert_result(&result)
    }

    /// Get a list of the songs saved in the current Spotify user's "Your Music"
    /// library.
    ///
    /// Parameters:
    /// - limit - the number of tracks to return
    /// - offset - the index of the first track to return
    /// - market - Provide this parameter if you want to apply Track Relinking.
    ///
    /// See [`Spotify::current_user_saved_tracks_manual`] for a manually
    /// paginated version of this.
    ///
    /// [Reference](https://developer.spotify.com/documentation/web-api/reference/#endpoint-get-users-saved-tracks)
    pub fn current_user_saved_tracks(&self) -> impl Paginator<ClientResult<SavedTrack>> + '_ {
        paginate(
            move |limit, offset| self.current_user_saved_tracks_manual(Some(limit), Some(offset)),
            self.pagination_chunks,
        )
    }

    /// The manually paginated version of
    /// [`Spotify::current_user_saved_tracks`].
    #[maybe_async]
    pub async fn current_user_saved_tracks_manual(
        &self,
        limit: Option<u32>,
        offset: Option<u32>,
    ) -> ClientResult<Page<SavedTrack>> {
        let limit = limit.map(|s| s.to_string());
        let offset = offset.map(|s| s.to_string());
        let params = build_map! {
            optional "limit": limit.as_deref(),
            optional "offset": offset.as_deref(),
        };

        let result = self.endpoint_get("me/tracks", &params).await?;
        self.convert_result(&result)
    }

    /// Gets a list of the artists followed by the current authorized user.
    ///
    /// Parameters:
    /// - after - the last artist ID retrieved from the previous request
    /// - limit - the number of tracks to return
    ///
    /// [Reference](https://developer.spotify.com/documentation/web-api/reference/#endpoint-get-followed)
    #[maybe_async]
    pub async fn current_user_followed_artists(
        &self,
        after: Option<&str>,
        limit: Option<u32>,
    ) -> ClientResult<CursorBasedPage<FullArtist>> {
        let limit = limit.map(|s| s.to_string());
        let params = build_map! {
            "type": Type::Artist.as_ref(),
            optional "after": after,
            optional "limit": limit.as_deref(),
        };

        let result = self.endpoint_get("me/following", &params).await?;
        self.convert_result::<CursorPageFullArtists>(&result)
            .map(|x| x.artists)
    }

    /// Remove one or more tracks from the current user's "Your Music" library.
    ///
    /// Parameters:
    /// - track_ids - a list of track URIs, URLs or IDs
    ///
    /// [Reference](https://developer.spotify.com/documentation/web-api/reference/#endpoint-remove-tracks-user)
    #[maybe_async]
    pub async fn current_user_saved_tracks_delete<'a>(
        &self,
        track_ids: impl IntoIterator<Item = &'a TrackId>,
    ) -> ClientResult<()> {
        let url = format!("me/tracks/?ids={}", join_ids(track_ids));
        self.endpoint_delete(&url, &json!({})).await?;

        Ok(())
    }

    /// Check if one or more tracks is already saved in the current Spotify
    /// user’s "Your Music" library.
    ///
    /// Parameters:
    /// - track_ids - a list of track URIs, URLs or IDs
    ///
    /// [Reference](https://developer.spotify.com/documentation/web-api/reference/#endpoint-check-users-saved-tracks)
    #[maybe_async]
    pub async fn current_user_saved_tracks_contains<'a>(
        &self,
        track_ids: impl IntoIterator<Item = &'a TrackId>,
    ) -> ClientResult<Vec<bool>> {
        let url = format!("me/tracks/contains/?ids={}", join_ids(track_ids));
        let result = self.endpoint_get(&url, &Query::new()).await?;
        self.convert_result(&result)
    }

    /// Save one or more tracks to the current user's "Your Music" library.
    ///
    /// Parameters:
    /// - track_ids - a list of track URIs, URLs or IDs
    ///
    /// [Reference](https://developer.spotify.com/documentation/web-api/reference/#endpoint-save-tracks-user)
    #[maybe_async]
    pub async fn current_user_saved_tracks_add<'a>(
        &self,
        track_ids: impl IntoIterator<Item = &'a TrackId>,
    ) -> ClientResult<()> {
        let url = format!("me/tracks/?ids={}", join_ids(track_ids));
        self.endpoint_put(&url, &json!({})).await?;

        Ok(())
    }

    /// Get the current user's top artists.
    ///
    /// Parameters:
    /// - limit - the number of entities to return
    /// - offset - the index of the first entity to return
    /// - time_range - Over what time frame are the affinities computed
    ///
    /// See [`Spotify::current_user_top_artists_manual`] for a manually
    /// paginated version of this.
    ///
    /// [Reference](https://developer.spotify.com/documentation/web-api/reference/#endpoint-get-users-top-artists-and-tracks)
    pub fn current_user_top_artists<'a>(
        &'a self,
        time_range: Option<&'a TimeRange>,
    ) -> impl Paginator<ClientResult<FullArtist>> + 'a {
        paginate(
            move |limit, offset| {
                self.current_user_top_artists_manual(time_range, Some(limit), Some(offset))
            },
            self.pagination_chunks,
        )
    }

    /// The manually paginated version of [`Spotify::current_user_top_artists`].
    #[maybe_async]
    pub async fn current_user_top_artists_manual(
        &self,
        time_range: Option<&TimeRange>,
        limit: Option<u32>,
        offset: Option<u32>,
    ) -> ClientResult<Page<FullArtist>> {
        let limit = limit.map(|s| s.to_string());
        let offset = offset.map(|s| s.to_string());
        let params = build_map! {
            optional "time_range": time_range.map(|x| x.as_ref()),
            optional "limit": limit.as_deref(),
            optional "offset": offset.as_deref(),
        };

        let result = self.endpoint_get(&"me/top/artists", &params).await?;
        self.convert_result(&result)
    }

    /// Get the current user's top tracks.
    ///
    /// Parameters:
    /// - limit - the number of entities to return
    /// - offset - the index of the first entity to return
    /// - time_range - Over what time frame are the affinities computed
    ///
    /// See [`Spotify::current_user_top_tracks_manual`] for a manually paginated
    /// version of this.
    ///
    /// [Reference](https://developer.spotify.com/documentation/web-api/reference/#endpoint-get-users-top-artists-and-tracks)
    pub fn current_user_top_tracks<'a>(
        &'a self,
        time_range: Option<&'a TimeRange>,
    ) -> impl Paginator<ClientResult<FullTrack>> + 'a {
        paginate(
            move |limit, offset| {
                self.current_user_top_tracks_manual(time_range, Some(limit), Some(offset))
            },
            self.pagination_chunks,
        )
    }

    /// The manually paginated version of [`Spotify::current_user_top_tracks`].
    #[maybe_async]
    pub async fn current_user_top_tracks_manual(
        &self,
        time_range: Option<&TimeRange>,
        limit: Option<u32>,
        offset: Option<u32>,
    ) -> ClientResult<Page<FullTrack>> {
        let limit = limit.map(|x| x.to_string());
        let offset = offset.map(|x| x.to_string());
        let params = build_map! {
            optional "time_range": time_range.map(|x| x.as_ref()),
            optional "limit": limit.as_deref(),
            optional "offset": offset.as_deref(),
        };

        let result = self.endpoint_get("me/top/tracks", &params).await?;
        self.convert_result(&result)
    }

    /// Get the current user's recently played tracks.
    ///
    /// Parameters:
    /// - limit - the number of entities to return
    ///
    /// [Reference](https://developer.spotify.com/documentation/web-api/reference/#endpoint-get-the-users-currently-playing-track)
    #[maybe_async]
    pub async fn current_user_recently_played(
        &self,
        limit: Option<u32>,
    ) -> ClientResult<CursorBasedPage<PlayHistory>> {
        let limit = limit.map(|x| x.to_string());
        let params = build_map! {
            optional "limit": limit.as_deref(),
        };

        let result = self
            .endpoint_get("me/player/recently-played", &params)
            .await?;
        self.convert_result(&result)
    }

    /// Add one or more albums to the current user's "Your Music" library.
    ///
    /// Parameters:
    /// - album_ids - a list of album URIs, URLs or IDs
    ///
    /// [Reference](https://developer.spotify.com/documentation/web-api/reference/#endpoint-save-albums-user)
    #[maybe_async]
    pub async fn current_user_saved_albums_add<'a>(
        &self,
        album_ids: impl IntoIterator<Item = &'a AlbumId>,
    ) -> ClientResult<()> {
        let url = format!("me/albums/?ids={}", join_ids(album_ids));
        self.endpoint_put(&url, &json!({})).await?;

        Ok(())
    }

    /// Remove one or more albums from the current user's "Your Music" library.
    ///
    /// Parameters:
    /// - album_ids - a list of album URIs, URLs or IDs
    ///
    /// [Reference](https://developer.spotify.com/documentation/web-api/reference/#endpoint-remove-albums-user)
    #[maybe_async]
    pub async fn current_user_saved_albums_delete<'a>(
        &self,
        album_ids: impl IntoIterator<Item = &'a AlbumId>,
    ) -> ClientResult<()> {
        let url = format!("me/albums/?ids={}", join_ids(album_ids));
        self.endpoint_delete(&url, &json!({})).await?;

        Ok(())
    }

    /// Check if one or more albums is already saved in the current Spotify
    /// user’s "Your Music” library.
    ///
    /// Parameters:
    /// - album_ids - a list of album URIs, URLs or IDs
    ///
    /// [Reference](https://developer.spotify.com/documentation/web-api/reference/#endpoint-check-users-saved-albums)
    #[maybe_async]
    pub async fn current_user_saved_albums_contains<'a>(
        &self,
        album_ids: impl IntoIterator<Item = &'a AlbumId>,
    ) -> ClientResult<Vec<bool>> {
        let url = format!("me/albums/contains/?ids={}", join_ids(album_ids));
        let result = self.endpoint_get(&url, &Query::new()).await?;
        self.convert_result(&result)
    }

    /// Follow one or more artists.
    ///
    /// Parameters:
    /// - artist_ids - a list of artist IDs
    ///
    /// [Reference](https://developer.spotify.com/documentation/web-api/reference/#endpoint-follow-artists-users)
    #[maybe_async]
    pub async fn user_follow_artists<'a>(
        &self,
        artist_ids: impl IntoIterator<Item = &'a ArtistId>,
    ) -> ClientResult<()> {
        let url = format!("me/following?type=artist&ids={}", join_ids(artist_ids));
        self.endpoint_put(&url, &json!({})).await?;

        Ok(())
    }

    /// Unfollow one or more artists.
    ///
    /// Parameters:
    /// - artist_ids - a list of artist IDs
    ///
    /// [Reference](https://developer.spotify.com/documentation/web-api/reference/#endpoint-unfollow-artists-users)
    #[maybe_async]
    pub async fn user_unfollow_artists<'a>(
        &self,
        artist_ids: impl IntoIterator<Item = &'a ArtistId>,
    ) -> ClientResult<()> {
        let url = format!("me/following?type=artist&ids={}", join_ids(artist_ids));
        self.endpoint_delete(&url, &json!({})).await?;

        Ok(())
    }

    /// Check to see if the current user is following one or more artists or
    /// other Spotify users.
    ///
    /// Parameters:
    /// - artist_ids - the ids of the users that you want to
    ///
    /// [Reference](https://developer.spotify.com/documentation/web-api/reference/#endpoint-check-current-user-follows)
    #[maybe_async]
    pub async fn user_artist_check_follow<'a>(
        &self,
        artist_ids: impl IntoIterator<Item = &'a ArtistId>,
    ) -> ClientResult<Vec<bool>> {
        let url = format!(
            "me/following/contains?type=artist&ids={}",
            join_ids(artist_ids)
        );
        let result = self.endpoint_get(&url, &Query::new()).await?;
        self.convert_result(&result)
    }

    /// Follow one or more users.
    ///
    /// Parameters:
    /// - user_ids - a list of artist IDs
    ///
    /// [Reference](https://developer.spotify.com/documentation/web-api/reference/#endpoint-follow-artists-users)
    #[maybe_async]
    pub async fn user_follow_users<'a>(
        &self,
        user_ids: impl IntoIterator<Item = &'a UserId>,
    ) -> ClientResult<()> {
        let url = format!("me/following?type=user&ids={}", join_ids(user_ids));
        self.endpoint_put(&url, &json!({})).await?;

        Ok(())
    }

    /// Unfollow one or more users.
    ///
    /// Parameters:
    /// - user_ids - a list of artist IDs
    ///
    /// [Reference](https://developer.spotify.com/documentation/web-api/reference/#endpoint-unfollow-artists-users)
    #[maybe_async]
    pub async fn user_unfollow_users<'a>(
        &self,
        user_ids: impl IntoIterator<Item = &'a UserId>,
    ) -> ClientResult<()> {
        let url = format!("me/following?type=user&ids={}", join_ids(user_ids));
        self.endpoint_delete(&url, &json!({})).await?;

        Ok(())
    }

    /// Get a list of Spotify featured playlists.
    ///
    /// Parameters:
    /// - locale - The desired language, consisting of a lowercase ISO 639
    ///   language code and an uppercase ISO 3166-1 alpha-2 country code,
    ///   joined by an underscore.
    /// - country - An ISO 3166-1 alpha-2 country code or the string from_token.
    /// - timestamp - A timestamp in ISO 8601 format: yyyy-MM-ddTHH:mm:ss. Use
    ///   this parameter to specify the user's local time to get results
    ///   tailored for that specific date and time in the day
    /// - limit - The maximum number of items to return. Default: 20.
    ///   Minimum: 1. Maximum: 50
    /// - offset - The index of the first item to return. Default: 0
    ///   (the first object). Use with limit to get the next set of
    ///   items.
    ///
    /// [Reference](https://developer.spotify.com/documentation/web-api/reference/#endpoint-get-featured-playlists)
    #[maybe_async]
    pub async fn featured_playlists(
        &self,
        locale: Option<&str>,
        country: Option<&Market>,
<<<<<<< HEAD
        timestamp: Option<&DateTime<Utc>>,
=======
        timestamp: Option<DateTime<Utc>>,
>>>>>>> 86f5715b
        limit: Option<u32>,
        offset: Option<u32>,
    ) -> ClientResult<FeaturedPlaylists> {
        let limit = limit.map(|x| x.to_string());
        let offset = offset.map(|x| x.to_string());
        let timestamp = timestamp.map(|x| x.to_rfc3339());
        let params = build_map! {
            optional "locale": locale,
            optional "country": country.map(|x| x.as_ref()),
            optional "timestamp": timestamp.as_deref(),
            optional "limit": limit.as_deref(),
            optional "offset": offset.as_deref(),
        };

        let result = self
            .endpoint_get("browse/featured-playlists", &params)
            .await?;
        self.convert_result(&result)
    }

    /// Get a list of new album releases featured in Spotify.
    ///
    /// Parameters:
    /// - country - An ISO 3166-1 alpha-2 country code or string from_token.
    /// - limit - The maximum number of items to return. Default: 20.
    ///   Minimum: 1. Maximum: 50
    /// - offset - The index of the first item to return. Default: 0 (the first
    ///   object). Use with limit to get the next set of items.
    ///
    /// See [`Spotify::new_releases_manual`] for a manually paginated version of
    /// this.
    ///
    /// [Reference](https://developer.spotify.com/documentation/web-api/reference/#endpoint-get-new-releases)
    pub fn new_releases<'a>(
        &'a self,
        country: Option<&'a Market>,
    ) -> impl Paginator<ClientResult<SimplifiedAlbum>> + 'a {
        paginate(
            move |limit, offset| self.new_releases_manual(country, Some(limit), Some(offset)),
            self.pagination_chunks,
        )
    }

    /// The manually paginated version of [`Spotify::new_releases`].
    #[maybe_async]
    pub async fn new_releases_manual(
        &self,
        country: Option<&Market>,
        limit: Option<u32>,
        offset: Option<u32>,
    ) -> ClientResult<Page<SimplifiedAlbum>> {
        let limit = limit.map(|x| x.to_string());
        let offset = offset.map(|x| x.to_string());
        let params = build_map! {
            optional "country": country.map(|x| x.as_ref()),
            optional "limit": limit.as_deref(),
            optional "offset": offset.as_deref(),
        };

        let result = self.endpoint_get("browse/new-releases", &params).await?;
        self.convert_result::<PageSimpliedAlbums>(&result)
            .map(|x| x.albums)
    }

    /// Get a list of new album releases featured in Spotify
    ///
    /// Parameters:
    /// - country - An ISO 3166-1 alpha-2 country code or string from_token.
    /// - locale - The desired language, consisting of an ISO 639 language code
    ///   and an ISO 3166-1 alpha-2 country code, joined by an underscore.
    /// - limit - The maximum number of items to return. Default: 20.
    ///   Minimum: 1. Maximum: 50
    /// - offset - The index of the first item to return. Default: 0 (the first
    ///   object). Use with limit to get the next set of items.
    ///
    /// See [`Spotify::categories_manual`] for a manually paginated version of
    /// this.
    ///
    /// [Reference](https://developer.spotify.com/documentation/web-api/reference/#endpoint-get-categories)
    pub fn categories<'a>(
        &'a self,
        locale: Option<&'a str>,
        country: Option<&'a Market>,
    ) -> impl Paginator<ClientResult<Category>> + 'a {
        paginate(
            move |limit, offset| self.categories_manual(locale, country, Some(limit), Some(offset)),
            self.pagination_chunks,
        )
    }

    /// The manually paginated version of [`Spotify::categories`].
    #[maybe_async]
    pub async fn categories_manual(
        &self,
        locale: Option<&str>,
        country: Option<&Market>,
        limit: Option<u32>,
        offset: Option<u32>,
    ) -> ClientResult<Page<Category>> {
        let limit = limit.map(|x| x.to_string());
        let offset = offset.map(|x| x.to_string());
        let params = build_map! {
            optional "locale": locale,
            optional "country": country.map(|x| x.as_ref()),
            optional "limit": limit.as_deref(),
            optional "offset": offset.as_deref(),
        };
        let result = self.endpoint_get("browse/categories", &params).await?;
        self.convert_result::<PageCategory>(&result)
            .map(|x| x.categories)
    }

    /// Get a list of playlists in a category in Spotify
    ///
    /// Parameters:
    /// - category_id - The category id to get playlists from.
    /// - country - An ISO 3166-1 alpha-2 country code or the string from_token.
    /// - limit - The maximum number of items to return. Default: 20.
    ///   Minimum: 1. Maximum: 50
    /// - offset - The index of the first item to return. Default: 0 (the first
    ///   object). Use with limit to get the next set of items.
    ///
    /// See [`Spotify::category_playlists_manual`] for a manually paginated
    /// version of this.
    ///
    /// [Reference](https://developer.spotify.com/documentation/web-api/reference/#endpoint-get-a-categories-playlists)
    pub fn category_playlists<'a>(
        &'a self,
        category_id: &'a str,
        country: Option<&'a Market>,
    ) -> impl Paginator<ClientResult<SimplifiedPlaylist>> + 'a {
        paginate(
            move |limit, offset| {
                self.category_playlists_manual(category_id, country, Some(limit), Some(offset))
            },
            self.pagination_chunks,
        )
    }

    /// The manually paginated version of [`Spotify::category_playlists`].
    #[maybe_async]
    pub async fn category_playlists_manual(
        &self,
        category_id: &str,
        country: Option<&Market>,
        limit: Option<u32>,
        offset: Option<u32>,
    ) -> ClientResult<Page<SimplifiedPlaylist>> {
        let limit = limit.map(|x| x.to_string());
        let offset = offset.map(|x| x.to_string());
        let params = build_map! {
            optional "country": country.map(|x| x.as_ref()),
            optional "limit": limit.as_deref(),
            optional "offset": offset.as_deref(),
        };

        let url = format!("browse/categories/{}/playlists", category_id);
        let result = self.endpoint_get(&url, &params).await?;
        self.convert_result::<CategoryPlaylists>(&result)
            .map(|x| x.playlists)
    }

    /// Get Recommendations Based on Seeds
    ///
    /// Parameters:
    /// - seed_artists - a list of artist IDs, URIs or URLs
    /// - seed_tracks - a list of artist IDs, URIs or URLs
    /// - seed_genres - a list of genre names. Available genres for
    /// - market - An ISO 3166-1 alpha-2 country code or the string from_token. If provided, all
    ///   results will be playable in this country.
    /// - limit - The maximum number of items to return. Default: 20.
    ///   Minimum: 1. Maximum: 100
    /// - min/max/target_<attribute> - For the tuneable track attributes listed
    ///   in the documentation, these values provide filters and targeting on
    ///   results.
    ///
    /// [Reference](https://developer.spotify.com/documentation/web-api/reference/#endpoint-get-recommendations)
    #[maybe_async]
    pub async fn recommendations<'a>(
        &self,
        payload: &Map<String, Value>,
<<<<<<< HEAD
        seed_artists: Option<impl IntoIterator<Item = &'a ArtistId>>,
        seed_genres: Option<impl IntoIterator<Item = &'a str>>,
        seed_tracks: Option<impl IntoIterator<Item = &'a TrackId>>,
=======
        seed_artists: Option<Vec<&ArtistId>>,
        seed_genres: Option<Vec<&str>>,
        seed_tracks: Option<Vec<&TrackId>>,
        market: Option<&Market>,
>>>>>>> 86f5715b
        limit: Option<u32>,
    ) -> ClientResult<Recommendations> {
        let seed_artists = seed_artists.map(join_ids);
        let seed_genres = seed_genres.map(|x| x.into_iter().collect::<Vec<_>>().join(","));
        let seed_tracks = seed_tracks.map(join_ids);
        let limit = limit.map(|x| x.to_string());
        let mut params = build_map! {
            optional "seed_artists": seed_artists.as_ref(),
            optional "seed_genres": seed_genres.as_ref(),
            optional "seed_tracks": seed_tracks.as_ref(),
            optional "market": market.map(|x| x.as_ref()),
            optional "limit": limit.as_ref(),
        };

        let attributes = [
            "acousticness",
            "danceability",
            "duration_ms",
            "energy",
            "instrumentalness",
            "key",
            "liveness",
            "loudness",
            "mode",
            "popularity",
            "speechiness",
            "tempo",
            "time_signature",
            "valence",
        ];
        let prefixes = ["min", "max", "target"];

        // This map is used to store the intermediate data which lives long enough
        // to be borrowed into the `params`
        let map_to_hold_owned_value = attributes
            .iter()
            // create cartesian product for attributes and prefixes
            .flat_map(|attribute| {
                prefixes
                    .iter()
                    .map(move |prefix| format!("{}_{}", prefix, attribute))
            })
            .filter_map(
                // TODO: not sure if this `to_string` is what we want. It
                // might add quotes to the strings.
                |param| payload.get(&param).map(|value| (param, value.to_string())),
            )
            .collect::<HashMap<String, String>>();

        for (ref key, ref value) in &map_to_hold_owned_value {
            params.insert(key, value);
        }

        let result = self.endpoint_get("recommendations", &params).await?;
        self.convert_result(&result)
    }

    /// Get audio features for a track
    ///
    /// Parameters:
    /// - track - track URI, URL or ID
    ///
    /// [Reference](https://developer.spotify.com/documentation/web-api/reference/#endpoint-get-audio-features)
    #[maybe_async]
    pub async fn track_features(&self, track_id: &TrackId) -> ClientResult<AudioFeatures> {
        let url = format!("audio-features/{}", track_id.id());
        let result = self.endpoint_get(&url, &Query::new()).await?;
        self.convert_result(&result)
    }

    /// Get Audio Features for Several Tracks
    ///
    /// Parameters:
    /// - tracks a list of track URIs, URLs or IDs
    ///
    /// [Reference](https://developer.spotify.com/documentation/web-api/reference/#endpoint-get-several-audio-features)
    #[maybe_async]
    pub async fn tracks_features<'a>(
        &self,
        track_ids: impl IntoIterator<Item = &'a TrackId>,
    ) -> ClientResult<Option<Vec<AudioFeatures>>> {
        let url = format!("audio-features/?ids={}", join_ids(track_ids));

        let result = self.endpoint_get(&url, &Query::new()).await?;
        if result.is_empty() {
            Ok(None)
        } else {
            self.convert_result::<Option<AudioFeaturesPayload>>(&result)
                .map(|option_payload| option_payload.map(|x| x.audio_features))
        }
    }

    /// Get Audio Analysis for a Track
    ///
    /// Parameters:
    /// - track_id - a track URI, URL or ID
    ///
    /// [Reference](https://developer.spotify.com/documentation/web-api/reference/#endpoint-get-audio-analysis)
    #[maybe_async]
    pub async fn track_analysis(&self, track_id: &TrackId) -> ClientResult<AudioAnalysis> {
        let url = format!("audio-analysis/{}", track_id.id());
        let result = self.endpoint_get(&url, &Query::new()).await?;
        self.convert_result(&result)
    }

    /// Get a User’s Available Devices
    ///
    /// [Reference](https://developer.spotify.com/documentation/web-api/reference/#endpoint-get-a-users-available-devices)
    #[maybe_async]
    pub async fn device(&self) -> ClientResult<Vec<Device>> {
        let result = self
            .endpoint_get("me/player/devices", &Query::new())
            .await?;
        self.convert_result::<DevicePayload>(&result)
            .map(|x| x.devices)
    }

    /// Get Information About The User’s Current Playback
    ///
    /// Parameters:
    /// - market: Optional. an ISO 3166-1 alpha-2 country code or the string from_token.
    /// - additional_types: Optional. A comma-separated list of item types that
    ///   your client supports besides the default track type. Valid types are:
    ///   `track` and `episode`.
    ///
    /// [Reference](https://developer.spotify.com/documentation/web-api/reference/#endpoint-get-information-about-the-users-current-playback)
    #[maybe_async]
    pub async fn current_playback<'a, A: IntoIterator<Item = &'a AdditionalType>>(
        &self,
        country: Option<&Market>,
        additional_types: Option<A>,
    ) -> ClientResult<Option<CurrentPlaybackContext>> {
        let additional_types = additional_types.map(|x| {
            x.into_iter()
                .map(|x| x.as_ref())
                .collect::<Vec<_>>()
                .join(",")
        });
        let params = build_map! {
            optional "country": country.map(|x| x.as_ref()),
            optional "additional_types": additional_types.as_deref(),
        };

        let result = self.endpoint_get("me/player", &params).await?;
        if result.is_empty() {
            Ok(None)
        } else {
            self.convert_result(&result)
        }
    }

    /// Get the User’s Currently Playing Track
    ///
    /// Parameters:
    /// - market: Optional. an ISO 3166-1 alpha-2 country code or the string from_token.
    /// - additional_types: Optional. A comma-separated list of item types that
    ///   your client supports besides the default track type. Valid types are:
    ///   `track` and `episode`.
    ///
    /// [Reference](https://developer.spotify.com/documentation/web-api/reference/#endpoint-get-recently-played)
    #[maybe_async]
    pub async fn current_playing<'a>(
        &self,
<<<<<<< HEAD
        market: Option<&'a Market>,
        additional_types: Option<impl IntoIterator<Item = &'a AdditionalType>>,
=======
        market: Option<&Market>,
        additional_types: Option<Vec<AdditionalType>>,
>>>>>>> 86f5715b
    ) -> ClientResult<Option<CurrentlyPlayingContext>> {
        let additional_types = additional_types.map(|x| {
            x.into_iter()
                .map(|x| x.as_ref())
                .collect::<Vec<_>>()
                .join(",")
        });
        let params = build_map! {
            optional "market": market.map(|x| x.as_ref()),
            optional "additional_types": additional_types.as_ref(),
        };

        let result = self
            .get("me/player/currently-playing", None, &params)
            .await?;
        if result.is_empty() {
            Ok(None)
        } else {
            self.convert_result(&result)
        }
    }

    /// Transfer a User’s Playback.
    ///
    /// Note: Although an array is accepted, only a single device_id is
    /// currently supported. Supplying more than one will return 400 Bad Request
    ///
    /// Parameters:
    /// - device_id - transfer playback to this device
    /// - force_play - true: after transfer, play. false: keep current state.
    ///
    /// [Reference](https://developer.spotify.com/documentation/web-api/reference/#endpoint-transfer-a-users-playback)
    #[maybe_async]
    pub async fn transfer_playback(&self, device_id: &str, play: Option<bool>) -> ClientResult<()> {
        let params = build_json! {
            "device_ids": [device_id],
            optional "play": play,
        };

        self.endpoint_put("me/player", &params).await?;
        Ok(())
    }

    /// Start/Resume a User’s Playback.
    ///
    /// Provide a `context_uri` to start playback or a album, artist, or
    /// playlist. Provide a `uris` list to start playback of one or more tracks.
    /// Provide `offset` as {"position": <int>} or {"uri": "<track uri>"} to
    /// start playback at a particular offset.
    ///
    /// Parameters:
    /// - device_id - device target for playback
    /// - context_uri - spotify context uri to play
    /// - uris - spotify track uris
    /// - offset - offset into context by index or track
    /// - position_ms - Indicates from what position to start playback.
    ///
    /// [Reference](https://developer.spotify.com/documentation/web-api/reference/#endpoint-start-a-users-playback)
    #[maybe_async]
    pub async fn start_context_playback(
        &self,
        context_uri: &Id<impl PlayContextIdType>,
        device_id: Option<&str>,
        offset: Option<super::model::Offset<impl PlayableIdType>>,
        position_ms: Option<std::time::Duration>,
    ) -> ClientResult<()> {
        use super::model::Offset;

        let params = build_json! {
            "context_uri": context_uri.uri(),
            optional "offset": offset.map(|x| match x {
                Offset::Position(position) => json!({ "position": position }),
                Offset::Uri(uri) => json!({ "uri": uri.uri() }),
            }),
            optional "position_ms": position_ms,

        };

        let url = self.append_device_id("me/player/play", device_id);
        self.put(&url, None, &params).await?;

        Ok(())
    }

    #[maybe_async]
    pub async fn start_uris_playback<T: PlayableIdType>(
        &self,
        uris: &[&Id<T>],
        device_id: Option<&str>,
        offset: Option<super::model::Offset<T>>,
        position_ms: Option<u32>,
    ) -> ClientResult<()> {
        use super::model::Offset;

        let params = build_json! {
            "uris": uris.iter().map(|id| id.uri()).collect::<Vec<_>>(),
            optional "position_ms": position_ms,
            optional "offset": offset.map(|x| match x {
                Offset::Position(position) => json!({ "position": position }),
                Offset::Uri(uri) => json!({ "uri": uri.uri() }),
            }),
        };

        let url = self.append_device_id("me/player/play", device_id);
        self.endpoint_put(&url, &params).await?;

        Ok(())
    }

    /// Pause a User’s Playback.
    ///
    /// Parameters:
    /// - device_id - device target for playback
    ///
    /// [Reference](https://developer.spotify.com/documentation/web-api/reference/#endpoint-pause-a-users-playback)
    #[maybe_async]
    pub async fn pause_playback(&self, device_id: Option<&str>) -> ClientResult<()> {
        let url = self.append_device_id("me/player/pause", device_id);
        self.endpoint_put(&url, &json!({})).await?;

        Ok(())
    }

    /// Skip User’s Playback To Next Track.
    ///
    /// Parameters:
    /// - device_id - device target for playback
    ///
    /// [Reference](https://developer.spotify.com/documentation/web-api/reference/#endpoint-skip-users-playback-to-next-track)
    #[maybe_async]
    pub async fn next_track(&self, device_id: Option<&str>) -> ClientResult<()> {
        let url = self.append_device_id("me/player/next", device_id);
        self.endpoint_post(&url, &json!({})).await?;

        Ok(())
    }

    /// Skip User’s Playback To Previous Track.
    ///
    /// Parameters:
    /// - device_id - device target for playback
    ///
    /// [Reference](https://developer.spotify.com/documentation/web-api/reference/#endpoint-skip-users-playback-to-previous-track)
    #[maybe_async]
    pub async fn previous_track(&self, device_id: Option<&str>) -> ClientResult<()> {
        let url = self.append_device_id("me/player/previous", device_id);
        self.endpoint_post(&url, &json!({})).await?;

        Ok(())
    }

    /// Seek To Position In Currently Playing Track.
    ///
    /// Parameters:
    /// - position_ms - position in milliseconds to seek to
    /// - device_id - device target for playback
    ///
    /// [Reference](https://developer.spotify.com/documentation/web-api/reference/#endpoint-seek-to-position-in-currently-playing-track)
    #[maybe_async]
    pub async fn seek_track(&self, position_ms: u32, device_id: Option<&str>) -> ClientResult<()> {
        let url = self.append_device_id(
            &format!("me/player/seek?position_ms={}", position_ms),
            device_id,
        );
        self.endpoint_put(&url, &json!({})).await?;

        Ok(())
    }

    /// Set Repeat Mode On User’s Playback.
    ///
    /// Parameters:
    /// - state - `track`, `context`, or `off`
    /// - device_id - device target for playback
    ///
    /// [Reference](https://developer.spotify.com/documentation/web-api/reference/#endpoint-set-repeat-mode-on-users-playback)
    #[maybe_async]
    pub async fn repeat(&self, state: &RepeatState, device_id: Option<&str>) -> ClientResult<()> {
        let url = self.append_device_id(
            &format!("me/player/repeat?state={}", state.as_ref()),
            device_id,
        );
        self.endpoint_put(&url, &json!({})).await?;

        Ok(())
    }

    /// Set Volume For User’s Playback.
    ///
    /// Parameters:
    /// - volume_percent - volume between 0 and 100
    /// - device_id - device target for playback
    ///
    /// [Reference](https://developer.spotify.com/documentation/web-api/reference/#endpoint-set-volume-for-users-playback)
    #[maybe_async]
    pub async fn volume(&self, volume_percent: u8, device_id: Option<&str>) -> ClientResult<()> {
        if volume_percent > 100u8 {
            error!("volume must be between 0 and 100, inclusive");
        }
        let url = self.append_device_id(
            &format!("me/player/volume?volume_percent={}", volume_percent),
            device_id,
        );
        self.endpoint_put(&url, &json!({})).await?;

        Ok(())
    }

    /// Toggle Shuffle For User’s Playback.
    ///
    /// Parameters:
    /// - state - true or false
    /// - device_id - device target for playback
    ///
    /// [Reference](https://developer.spotify.com/documentation/web-api/reference/#endpoint-toggle-shuffle-for-users-playback)
    #[maybe_async]
    pub async fn shuffle(&self, state: bool, device_id: Option<&str>) -> ClientResult<()> {
        let url = self.append_device_id(&format!("me/player/shuffle?state={}", state), device_id);
        self.endpoint_put(&url, &json!({})).await?;

        Ok(())
    }

    /// Add an item to the end of the user's playback queue.
    ///
    /// Parameters:
    /// - uri - The uri of the item to add, Track or Episode
    /// - device id - The id of the device targeting
    /// - If no device ID provided the user's currently active device is
    ///   targeted
    ///
    /// [Reference](https://developer.spotify.com/documentation/web-api/reference/#endpoint-add-to-queue)
    #[maybe_async]
    pub async fn add_item_to_queue(
        &self,
        item: &Id<impl PlayableIdType>,
        device_id: Option<&str>,
    ) -> ClientResult<()> {
        let url = self.append_device_id(&format!("me/player/queue?uri={}", item), device_id);
        self.endpoint_post(&url, &json!({})).await?;

        Ok(())
    }

    /// Add a show or a list of shows to a user’s library.
    ///
    /// Parameters:
    /// - ids(Required) A comma-separated list of Spotify IDs for the shows to
    ///   be added to the user’s library.
    ///
    /// [Reference](https://developer.spotify.com/documentation/web-api/reference/#endpoint-save-shows-user)
    #[maybe_async]
    pub async fn save_shows<'a>(
        &self,
        show_ids: impl IntoIterator<Item = &'a ShowId>,
    ) -> ClientResult<()> {
        let url = format!("me/shows/?ids={}", join_ids(show_ids));
        self.endpoint_put(&url, &json!({})).await?;

        Ok(())
    }

    /// Get a list of shows saved in the current Spotify user’s library.
    /// Optional parameters can be used to limit the number of shows returned.
    ///
    /// Parameters:
    /// - limit(Optional). The maximum number of shows to return. Default: 20.
    ///   Minimum: 1. Maximum: 50.
    /// - offset(Optional). The index of the first show to return. Default: 0
    ///   (the first object). Use with limit to get the next set of shows.
    ///
    /// See [`Spotify::get_saved_show_manual`] for a manually paginated version
    /// of this.
    ///
    /// [Reference](https://developer.spotify.com/documentation/web-api/reference/#endpoint-get-users-saved-shows)
    pub fn get_saved_show(&self) -> impl Paginator<ClientResult<Show>> + '_ {
        paginate(
            move |limit, offset| self.get_saved_show_manual(Some(limit), Some(offset)),
            self.pagination_chunks,
        )
    }

    /// The manually paginated version of [`Spotify::get_saved_show`].
    #[maybe_async]
    pub async fn get_saved_show_manual(
        &self,
        limit: Option<u32>,
        offset: Option<u32>,
    ) -> ClientResult<Page<Show>> {
        let limit = limit.map(|x| x.to_string());
        let offset = offset.map(|x| x.to_string());
        let params = build_map! {
            optional "limit": limit.as_ref(),
            optional "offset": offset.as_ref(),
        };

        let result = self.endpoint_get("me/shows", &params).await?;
        self.convert_result(&result)
    }

    /// Get Spotify catalog information for a single show identified by its unique Spotify ID.
    ///
    /// Path Parameters:
    /// - id: The Spotify ID for the show.
    ///
    /// Query Parameters
    /// - market(Optional): An ISO 3166-1 alpha-2 country code or the string from_token.
    ///
    /// [Reference](https://developer.spotify.com/documentation/web-api/reference/#endpoint-get-a-show)
    #[maybe_async]
    pub async fn get_a_show(&self, id: &ShowId, market: Option<&Market>) -> ClientResult<FullShow> {
        let params = build_map! {
            optional "market": market.map(|x| x.as_ref()),
        };

        let url = format!("shows/{}", id.id());
        let result = self.endpoint_get(&url, &params).await?;
        self.convert_result(&result)
    }

    /// Get Spotify catalog information for multiple shows based on their
    /// Spotify IDs.
    ///
    /// Query Parameters
    /// - ids(Required) A comma-separated list of the Spotify IDs for the shows. Maximum: 50 IDs.
    /// - market(Optional) An ISO 3166-1 alpha-2 country code or the string from_token.
    ///
    /// [Reference](https://developer.spotify.com/documentation/web-api/reference/#endpoint-get-multiple-shows)
    #[maybe_async]
    pub async fn get_several_shows<'a>(
        &self,
        ids: impl IntoIterator<Item = &'a ShowId>,
        market: Option<&Market>,
    ) -> ClientResult<Vec<SimplifiedShow>> {
        let ids = join_ids(ids);
        let params = build_map! {
            "ids": &ids,
            optional "market": market.map(|x| x.as_ref()),
        };

        let result = self.endpoint_get("shows", &params).await?;
        self.convert_result::<SeversalSimplifiedShows>(&result)
            .map(|x| x.shows)
    }

    /// Get Spotify catalog information about an show’s episodes. Optional
    /// parameters can be used to limit the number of episodes returned.
    ///
    /// Path Parameters
    /// - id: The Spotify ID for the show.
    ///
    /// Query Parameters
    /// - limit: Optional. The maximum number of episodes to return. Default: 20. Minimum: 1. Maximum: 50.
    /// - offset: Optional. The index of the first episode to return. Default: 0 (the first object). Use with limit to get the next set of episodes.
    /// - market: Optional. An ISO 3166-1 alpha-2 country code or the string from_token.
    ///
    /// See [`Spotify::get_shows_episodes_manual`] for a manually paginated
    /// version of this.
    ///
    /// [Reference](https://developer.spotify.com/documentation/web-api/reference/#endpoint-get-a-shows-episodes)
    pub fn get_shows_episodes<'a>(
        &'a self,
        id: &'a ShowId,
        market: Option<&'a Market>,
    ) -> impl Paginator<ClientResult<SimplifiedEpisode>> + 'a {
        paginate(
            move |limit, offset| {
                self.get_shows_episodes_manual(id, market, Some(limit), Some(offset))
            },
            self.pagination_chunks,
        )
    }

    /// The manually paginated version of [`Spotify::get_shows_episodes`].
    #[maybe_async]
    pub async fn get_shows_episodes_manual(
        &self,
        id: &ShowId,
        market: Option<&Market>,
        limit: Option<u32>,
        offset: Option<u32>,
    ) -> ClientResult<Page<SimplifiedEpisode>> {
        let limit = limit.map(|x| x.to_string());
        let offset = offset.map(|x| x.to_string());
        let params = build_map! {
            optional "market": market.map(|x| x.as_ref()),
            optional "limit": limit.as_ref(),
            optional "offset": offset.as_ref(),
        };

        let url = format!("shows/{}/episodes", id.id());
        let result = self.endpoint_get(&url, &params).await?;
        self.convert_result(&result)
    }

    /// Get Spotify catalog information for a single episode identified by its unique Spotify ID.
    ///
    /// Path Parameters
    /// - id: The Spotify ID for the episode.
    ///
    /// Query Parameters
    /// - market: Optional. An ISO 3166-1 alpha-2 country code or the string from_token.
    ///
    /// [Reference](https://developer.spotify.com/documentation/web-api/reference/#endpoint-get-an-episode)
    #[maybe_async]
    pub async fn get_an_episode(
        &self,
        id: &EpisodeId,
        market: Option<&Market>,
    ) -> ClientResult<FullEpisode> {
        let url = format!("episodes/{}", id.id());
        let params = build_map! {
            optional "market": market.map(|x| x.as_ref()),
        };

        let result = self.endpoint_get(&url, &params).await?;
        self.convert_result(&result)
    }

    /// Get Spotify catalog information for multiple episodes based on their Spotify IDs.
    ///
    /// Query Parameters
    /// - ids: Required. A comma-separated list of the Spotify IDs for the episodes. Maximum: 50 IDs.
    /// - market: Optional. An ISO 3166-1 alpha-2 country code or the string from_token.
    ///
    /// [Reference](https://developer.spotify.com/documentation/web-api/reference/#endpoint-get-multiple-episodes)
    #[maybe_async]
    pub async fn get_several_episodes<'a>(
        &self,
        ids: impl IntoIterator<Item = &'a EpisodeId>,
        market: Option<&Market>,
    ) -> ClientResult<Vec<FullEpisode>> {
        let ids = join_ids(ids);
        let params = build_map! {
            "ids": &ids,
            optional "market": market.map(|x| x.as_ref()),
        };

        let result = self.endpoint_get("episodes", &params).await?;
        self.convert_result::<EpisodesPayload>(&result)
            .map(|x| x.episodes)
    }

    /// Check if one or more shows is already saved in the current Spotify user’s library.
    ///
    /// Query Parameters
    /// - ids: Required. A comma-separated list of the Spotify IDs for the shows. Maximum: 50 IDs.
    ///
    /// [Reference](https://developer.spotify.com/documentation/web-api/reference/#endpoint-check-users-saved-shows)
    #[maybe_async]
    pub async fn check_users_saved_shows<'a>(
        &self,
        ids: impl IntoIterator<Item = &'a ShowId>,
    ) -> ClientResult<Vec<bool>> {
        let ids = join_ids(ids);
        let params = build_map! {
            "ids": &ids,
        };
        let result = self.endpoint_get("me/shows/contains", &params).await?;
        self.convert_result(&result)
    }

    /// Delete one or more shows from current Spotify user's library.
    /// Changes to a user's saved shows may not be visible in other Spotify applications immediately.
    ///
    /// Query Parameters
    /// - ids: Required. A comma-separated list of Spotify IDs for the shows to be deleted from the user’s library.
    /// - market: Optional. An ISO 3166-1 alpha-2 country code or the string from_token.
    ///
    /// [Reference](https://developer.spotify.com/documentation/web-api/reference/#endpoint-remove-shows-user)
    #[maybe_async]
    pub async fn remove_users_saved_shows<'a>(
        &self,
        show_ids: impl IntoIterator<Item = &'a ShowId>,
        country: Option<&Market>,
    ) -> ClientResult<()> {
        let url = format!("me/shows?ids={}", join_ids(show_ids));
        let params = build_json! {
            optional "country": country.map(|x| x.as_ref())
        };
        self.endpoint_delete(&url, &params).await?;

        Ok(())
    }
}

#[inline]
fn join_ids<'a, T: 'a + IdType>(ids: impl IntoIterator<Item = &'a Id<T>>) -> String {
    ids.into_iter().collect::<Vec<_>>().join(",")
}

#[cfg(test)]
mod test {
    use super::*;

    #[test]
    fn test_parse_response_code() {
        let url = "http://localhost:8888/callback?code=AQD0yXvFEOvw&state=sN#_=_";
        let spotify = SpotifyBuilder::default().build().unwrap();
        let code = spotify.parse_response_code(url).unwrap();
        assert_eq!(code, "AQD0yXvFEOvw");
    }

    #[test]
    fn test_append_device_id_without_question_mark() {
        let path = "me/player/play";
        let device_id = Some("fdafdsadfa");
        let spotify = SpotifyBuilder::default().build().unwrap();
        let new_path = spotify.append_device_id(path, device_id);
        assert_eq!(new_path, "me/player/play?device_id=fdafdsadfa");
    }

    #[test]
    fn test_append_device_id_with_question_mark() {
        let path = "me/player/shuffle?state=true";
        let device_id = Some("fdafdsadfa");
        let spotify = SpotifyBuilder::default().build().unwrap();
        let new_path = spotify.append_device_id(path, device_id);
        assert_eq!(
            new_path,
            "me/player/shuffle?state=true&device_id=fdafdsadfa"
        );
    }

    #[test]
    fn test_cartesian_product() {
        let attributes = [
            "acousticness",
            "danceability",
            "duration_ms",
            "energy",
            "instrumentalness",
            "key",
            "liveness",
            "loudness",
            "mode",
            "popularity",
            "speechiness",
            "tempo",
            "time_signature",
            "valence",
        ];
        let prefixes = ["min", "max", "target"];

        let iterator_product_result = attributes
            .iter()
            .flat_map(|attribute| {
                prefixes
                    .iter()
                    .map(move |prefix| format!("{}_{}", prefix, attribute))
            })
            .collect::<Vec<_>>();
        let mut loop_product_result = vec![];
        for attribute in attributes.iter() {
            for prefix in prefixes.iter() {
                let param = format!("{}_{}", prefix, attribute);
                loop_product_result.push(param);
            }
        }
        assert!(iterator_product_result
            .iter()
            .eq(loop_product_result.iter()));
    }
    #[test]
    fn test_cartesian_product_and_filter_map() {
        let attributes = [
            "acousticness",
            "danceability",
            "duration_ms",
            "energy",
            "instrumentalness",
            "key",
            "liveness",
            "loudness",
            "mode",
            "popularity",
            "speechiness",
            "tempo",
            "time_signature",
            "valence",
        ];
        let prefixes = ["min", "max", "target"];
        let mut store = HashMap::new();
        store.insert("min_valence".to_owned(), "foo".to_owned());
        store.insert("max_tempo".to_owned(), "bar".to_owned());
        let found_key_value = attributes
            .iter()
            .flat_map(|attribute| {
                prefixes
                    .iter()
                    .map(move |prefix| format!("{}_{}", prefix, attribute))
            })
            .filter_map(|param| store.get(&param).map(|value| (param, value.to_owned())))
            .collect::<HashMap<String, String>>();
        assert_eq!(found_key_value.len(), 2);
        assert_eq!(
            found_key_value.get(&"min_valence".to_string()),
            Some(&"foo".to_string())
        );
        assert_eq!(
            found_key_value.get(&"max_tempo".to_string()),
            Some(&"bar".to_string())
        );
    }
}<|MERGE_RESOLUTION|>--- conflicted
+++ resolved
@@ -377,11 +377,7 @@
     pub async fn search(
         &self,
         q: &str,
-<<<<<<< HEAD
-        r#type: &SearchType,
-=======
-        _type: SearchType,
->>>>>>> 86f5715b
+        _type: &SearchType,
         market: Option<&Market>,
         include_external: Option<&IncludeExternal>,
         limit: Option<u32>,
@@ -1394,11 +1390,7 @@
         &self,
         locale: Option<&str>,
         country: Option<&Market>,
-<<<<<<< HEAD
         timestamp: Option<&DateTime<Utc>>,
-=======
-        timestamp: Option<DateTime<Utc>>,
->>>>>>> 86f5715b
         limit: Option<u32>,
         offset: Option<u32>,
     ) -> ClientResult<FeaturedPlaylists> {
@@ -1580,16 +1572,10 @@
     pub async fn recommendations<'a>(
         &self,
         payload: &Map<String, Value>,
-<<<<<<< HEAD
         seed_artists: Option<impl IntoIterator<Item = &'a ArtistId>>,
         seed_genres: Option<impl IntoIterator<Item = &'a str>>,
         seed_tracks: Option<impl IntoIterator<Item = &'a TrackId>>,
-=======
-        seed_artists: Option<Vec<&ArtistId>>,
-        seed_genres: Option<Vec<&str>>,
-        seed_tracks: Option<Vec<&TrackId>>,
         market: Option<&Market>,
->>>>>>> 86f5715b
         limit: Option<u32>,
     ) -> ClientResult<Recommendations> {
         let seed_artists = seed_artists.map(join_ids);
@@ -1753,13 +1739,8 @@
     #[maybe_async]
     pub async fn current_playing<'a>(
         &self,
-<<<<<<< HEAD
         market: Option<&'a Market>,
         additional_types: Option<impl IntoIterator<Item = &'a AdditionalType>>,
-=======
-        market: Option<&Market>,
-        additional_types: Option<Vec<AdditionalType>>,
->>>>>>> 86f5715b
     ) -> ClientResult<Option<CurrentlyPlayingContext>> {
         let additional_types = additional_types.map(|x| {
             x.into_iter()
