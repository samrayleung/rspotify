## 0.11 (unreleased)
This release contains *lots* of breaking changes. These were necessary to continue Rspotify's development, and no more versions like this should happen again. Lots of internal code was rewritten to make Rspotify more flexible, performant and easier to use. Sorry for the inconvenience!

If we missed any change or there's something you'd like to discuss about this version, please open a new issue and let us know.

- Rewritten documentation in hopes that it's easier to get started with Rspotify.
- Reduced the number of examples. Instead of having an example for each endpoint, which is repetitive and unhelpful for newcomers, some real-life examples are now included. If you'd like to add your own example, please do! ([#113](https://github.com/ramsayleung/rspotify/pull/113))
- Add `add_item_to_queue` endpoint.
- Add `category_playlists` endpoint ([#153](https://github.com/ramsayleung/rspotify/pull/153)).
- Fix race condition when using a single client from multiple threads ([#114](https://github.com/ramsayleung/rspotify/pull/114)).
- Rspotify should now be considerably lighter and less bloated ([discussion in #108](https://github.com/ramsayleung/rspotify/issues/108)):
  + Remove unused dependencies: `base64`, `env_logger`, `random`, `url`.
  + Remove `itertools` dependency by using the standard library.
  + Remove `rand` in place of `getrandom` to [reduce total dependencies and compile times](https://github.com/ramsayleung/rspotify/issues/108#issuecomment-673587185).
  + Cleanup, reduced repetitive code and boilerplate internally in several places ([#117](https://github.com/ramsayleung/rspotify/pull/117), [#113](https://github.com/ramsayleung/rspotify/pull/113), [#107](https://github.com/ramsayleung/rspotify/pull/107), [#106](https://github.com/ramsayleung/rspotify/pull/106)).
  + Added internal zero-copy type for Spotify ids, reduced number of allocations/clones ([#161](https://github.com/ramsayleung/rspotify/pull/161)).
  + Updated dependencies to the latest versions, integrated Dependabot to keep track of them ([#105](https://github.com/ramsayleung/rspotify/pull/105), [#111](https://github.com/ramsayleung/rspotify/pull/111)).
- ([#145](https://github.com/ramsayleung/rspotify/pull/145)) Mark `SimplifiedEpisode.language` as deprecated.
- ([#145](https://github.com/ramsayleung/rspotify/pull/145)) Derive `PartialEq` and `Eq` for models:
  + `SimplifiedAlbum`
  + `Restrictions`
  + `FullAlbum`
  + `SimplifiedArtist`
  + `FullArtist`
  + `CursorPageFullArtists`
  + `AudioFeatures`
  + `AudioFeaturesPayload`
  + `AudioAnalysis`
  + `AudioAnalysisSection`
  + `AudioAnalysisMeta`
  + `AudioAnalysisSegment`
  + `AudioAnalysisTrack`
  + `Category`
  + `PageCategory`
  + `Context`
  + `FullPlayingContext`
  + `SimplifiedPlayingContext`
  + `CurrentlyPlayingContext`
  + `CurrentPlaybackContext`
  + `Actions`
  + `PlaylistResult`
  + `Device`
  + `DevicePayload`
  + `Image`
  + `PlayingItem` 
  + `Offset`
  + `Page`
  + `CursorBasedPage`
  + `Cursor`
  + `PlayHistory`
  + `SimplifiedPlaylist`
  + `FullPlaylist`
  + `PlaylistItem`
  + `FeaturedPlaylists`
  + `Recommendations`
  + `RecommendationsSeed`
  + `RecommendationsSeedType`
  + `SearchPlaylists`
  + `SearchAlbums`
  + `SearchArtists`
  + `SearchTracks`
  + `SearchShows`
  + `SearchEpisodes`
  + `SearchResult`
  + `Copyright`
  + `SimplifiedShow`
  + `Show`
  + `SeversalSimplifiedShows`
  + `FullShow`
  + `SimplifiedEpisode`
  + `FullEpisode`
  + `SeveralEpisodes`
  + `ResumePoint`
  + `FullTrack`
  + `TrackLink`
  + `SimplifiedTrack`
  + `TrackRestriction`
  + `SavedTrack`
  + `PublicUser`
  + `PrivateUser`
  + `ExplicitContent`
  + Fix broken model links refering to Spotify documentation

**Breaking changes:**
- `SpotifyClientCredentials` has been renamed to `Credentials` ([#129](https://github.com/ramsayleung/rspotify/pull/129)), and its members `client_id` and `client_secret` to `id` and `secret`, respectively.
- `TokenInfo` has been renamed to `Token`. It no longer has the `token_type` member, as it's always `Bearer` for now ([#129](https://github.com/ramsayleung/rspotify/pull/129)).
- `SpotifyOAuth` has been renamed to `OAuth`. It only contains the necessary parameters for OAuth authorization instead of repeating the items from `Credentials` and `Spotify`, so `client_id`, `client_secret` and `cache_path` are no longer in `OAuth` ([#129](https://github.com/ramsayleung/rspotify/pull/129)).
- `TokenBuilder` and `OAuthBuilder` will only read from environment variables when `from_env` is used, instead of `default`.
- `dotenv` support is now optional. You can enable it with the `env-file` feature to have the same behavior as before ([#108](https://github.com/ramsayleung/rspotify/issues/108)). It may be used with `from_env` as well.
- Renamed environmental variables to `RSPOTIFY_CLIENT_ID`, `RSPOTIFY_CLIENT_SECRET` and `RSPOTIFY_REDIRECT_URI` to avoid name collisions with other libraries that use OAuth2 ([#118](https://github.com/ramsayleung/rspotify/issues/118)).
- All fallible calls in the client return a `ClientResult` rather than using `failure`, which is equivalent to a `Result<T, ClientError>`.
- `ApiError` is now `APIError` for consistency.
- A real builder pattern is used now. For example, `Token` is constructed now with `TokenBuilder::default().access_token("...").build().unwrap()`. This has been applied to `Spotify`, `OAuth`, `Token` and `Credentials` ([#129](https://github.com/ramsayleung/rspotify/pull/129)).
- The `blocking` module has been removed, since Rspotify is able to use multiple HTTP clients now. `reqwest` and `ureq` are currently supported, meaning that you can still use blocking code by enabling the `client-ureq` feature and a TLS like `ureq-rustls-tls`. Read the docs for more information ([#129](https://github.com/ramsayleung/rspotify/pull/129)).
- The authentication process has been completely rewritten in order to make it more performant and robust. Please read the docs to learn more about how that works now ([#129](https://github.com/ramsayleung/rspotify/pull/129)). These are the main changes:
    + `TokenInfo::get_cached_token` is now `TokenBuilder::from_cache` and `Spotify::read_token_cache` (using the internal cache path). Instead of panicking, the resulting `TokenBuilder` may be empty (and `build` will fail).
    + `Spotify::save_token_info` is now `Token::write_cache` and `Spotify::write_token_cache`. The latter uses the client's set cache path for the write. These functions also now return `ClientResult` instead of panicking.
    + `Spotify::is_token_expired` is now `Token::is_expired`.
    + `SpotifyOAuth2::get_authorize_url` is now `Spotify::get_authorize_url`, and it returns `ClientResult<String>` instead of panicking.
    + `SpotifyOAuth2::refresh_access_token[_without_cache]` are now `Spotify::refresh_user_token[_with_cache]`. It returns `ClientResult<()>`, and the resulting token will be saved internally instead of returned.
    + `SpotifyOAuth2::request_client_token[_without_cache]` are now `Spotify::request_client_token[_with_cache]`. It returns `ClientResult<()>`, and the resulting token will be saved internally instead of returned.
    + `SpotifyOAuth2::get_access_token[_without_cache]` are now `Spotify::request_user_token[_with_cache]`. It returns `ClientResult<()>`, and the resulting token will be saved internally instead of returned.
    + `get_token[_without_cache]` is now `Spotify::prompt_for_user_token[_without_cache]`. It returns `ClientResult<()>`, and the resulting token will be saved internally instead of returned.
- CLI-exclusive functions and  are now optional under the `cli` feature:
    + `Spotify::prompt_for_user_token[_without_cache]`
    + The `ClientError::CLI` variant, for whenever user interaction goes wrong
- Fix typo in `user_playlist_remove_specific_occurrenes_of_tracks`, now it's `user_playlist_remove_specific_occurrences_of_tracks`.
- ([#123](https://github.com/ramsayleung/rspotify/pull/123))All fallible calls in the client return a `ClientError` rather than using `failure`.
- ([#128](https://github.com/ramsayleung/rspotify/pull/128)) Endpoints take `Vec<String>/&[String]` as parameter have changed to `impl IntoIterator<Item = &str>`, which is backward compatibility.
  + The endpoints which changes parameter from `Vec<String>` to `impl IntoIterator<Item = &str>`:
	- `artists`
	- `albums`
	- `save_shows`
	- `get_several_episodes`
	- `check_users_saved_shows`
	- `remove_users_saved_shows`
  + The endpoints which changes parameter from `&[String]` to `impl IntoIterator<Item = &str>`:
	- `user_playlist_add_tracks`
	- `user_playlist_replace_tracks`
	- `user_playlist_remove_all_occurrences_of_tracks`
	- `current_user_saved_tracks_delete`
	- `current_user_saved_tracks_contains`
	- `current_user_saved_tracks_add`
	- `current_user_saved_albums_add`
	- `current_user_saved_albums_delete`
	- `current_user_saved_albums_contains`
	- `user_follow_artists`
	- `user_unfollow_artists`
	- `user_artist_check_follow`
	- `user_follow_users`
	- `user_unfollow_users`
	- `audios_features`
  + The endpoints which changes parameter from `String` to `&str`:
        - `get_a_show`
        - `get_an_episode`
        - `get_shows_episodes`
- ([#128](https://github.com/ramsayleung/rspotify/pull/128)) Rename endpoints with more fitting name:
  + `audio_analysis` -> `track_analysis`
  + `audio_features` -> `track_features`
  + `audios_features` -> `tracks_features`
- ([#128](https://github.com/ramsayleung/rspotify/pull/128)) Reexport `model` module to allow user to write `rspotify::model::FullAlbum` instead of  `rspotify::model::album::FullAlbum`.
- ([#128](https://github.com/ramsayleung/rspotify/pull/128)) Split single `senum.rs` file into a separate module named `enums` (which is more appropriate compared with `senum`) with three files `country.rs`, `types.rs`, `misc.rs`, and move `enums` module into `model` module, which should be part of the `model` module, check [enums mod.rs file](src/model/enums/mod.rs) for details.
- ([#128](https://github.com/ramsayleung/rspotify/pull/128)) Refactor all enum files with `strum`, reduced boilerplate code.
   + All enums don't have a method named `as_str()` anymore, by leveraging `strum`, it's easy to convert strings to enum variants based on their name, with method `to_string()`.
- Fix typo in `transfer_playback`: `device_id` to `device_ids`.
- ([#145](https://github.com/ramsayleung/rspotify/pull/145))Refactor models to make it easier to use:
  + Changed type of `track` in `PlayHistory` to `FullTrack` ([#139](https://github.com/ramsayleung/rspotify/pull/139)).
  + Rename model `CurrentlyPlaybackContext` to `CurrentPlaybackContext`
  + Change `copyrights` from `Vec<HashMap<String, String>>` to `Vec<Copyright>`
  + Add missing field `is_private_session` for `Device`
  + Change `PublicUser.images` from `Option<Vec<Image>>` to `Vec<Image>`
  + Add three missing fields `is_playable`, `linked_from`, `restrictions` for `SimplifiedTrack`
  + Delete deprecated field `birthday` and Add missing fields `product` and `explicit_content` for `PrivateUser`
  + Rename PlayingTrack to PlayingItem and change `added_at` to Option
  + Replace `Playing` with `CurrentlyPlayingContext`, since it's the same
  + Make `Device.id` and `Device.volume_percent`, since they would be null
  + Rename `Restrictions` to `Restriction` and move it to top level of `model` module
  + Rename `AudioAnalysisMeasure` to `TimeInterval`
  + Replace `start`, `duration`, `confidence` fields from `AudioAnalysisSection` and `AudioAnalysisSegment` to `TimeInterval` field
  + Remove useless `FullPlayingContext`, since it has been replaced with `CurrentPlayingContext`
  + Rename `CUDResult` to `PlaylistResult`, since this original name isn't self-explaining
  + Change `{FullArtist, FullPlaylist, PublicUser, PrivateUser}::followers` from `HashMap<String, Option<Value>>` to struct `Followers`
  + Replace `Actions::disallows` with a `Vec<DisallowKey>` by removing all entires whose value is false, which will result in a simpler API
  + Replace `{FullAlbum, SimplifiedEpisode, FullEpisode}::release_date_precision` from `String` to `DatePrecision` enum, makes it easier to use.
<<<<<<< HEAD
  + Added more strict validation for URI and id parameters everywhere, new error variant `ClientError::InvalidId(IdError)` for invalid input ids and URIs.
=======
- ([#157](https://github.com/ramsayleung/rspotify/pull/157))Keep polishing models to make it easier to use:
  + Constrain visibility of `FullArtists` struct with `pub (in crate)`, make `artists` and `artist_related_artists` endpoints return a `Vec<FullArtist>` instead.
  + Constrain visibility of `FullTracks` struct with `pub (in crate)`, make `tracks` and `artist_top_tracks` endpoints return a `Vec<FullTrack>` instead.
  + Constrain visibility of `AudioFeaturesPayload` struct with `pub (in crate)`, make `tracks_features` endpoints return a `Vec<AudioFeatures>` instead.
  + Constrain visibility of `FullAlbums` struct with `pub (in crate)`, make `albums` endpoints return a `Vec<FullAlbum>` instead.
  + Constrain visibility of `PageSimpliedAlbums` struct with `pub (in crate)`, make `new_releases` endpoints return a `Page<SimplifiedAlbum>` instead.
  + Constrain visibility of `CursorPageFullArtists` struct with `pub (in crate)`, make `current_user_followed_artists` endpoints return a `CursorBasedPage<FullArtist>` instead.
  + Constrain visibility of `PageCategory` struct with `pub (in crate)`, make `categories` endpoints return a `Page<Category>` instead.
  + Constrain visibility of `DevicePayload` struct with `pub (in crate)`, make `device` endpoints return a `Vec<Device>` instead.
  + Constrain visibility of `SeversalSimplifiedShows` struct with `pub (in crate)`, make `get_several_shows` endpoints return a `Vec<SimplifiedShow>` instead.
  + Rename `AudioFeatures.duration_ms` to `duration`, and change its type from `u32` to `std::time::Duration`.
  + Rename `FullEpisode.duration_ms` to `duration`, and change its type from `u32` to `std::time::Duration`.
  + Rename `SimplifiedEpisode.duration_ms` to `duration`, and change its type from `u32` to `std::time::Duration`.
  + Rename `FullTrack.duration_ms` to `duration`, and change its type from `u32` to `std::time::Duration`.
  + Rename `SimplifiedTrack.duration_ms` to `duration`, and change its type from `u32` to `std::time::Duration`.
  + Rename `ResumePoint.resume_position_ms` to `resume_position`, and change its type from `u32` to `std::time::Duration`.
  + Rename `CurrentlyPlayingContext.progress_ms` to `progress`, and change its type from `Option<u32>` to `Option<std::time::Duration>`.
  + Rename `CurrentPlaybackContext.progress_ms` to `progress`, and change its type from `Option<u32>` to `Option<std::time::Duration>`.
  + Change `CurrentlyPlayingContext.timestamp`'s type from `u64` to `chrono::DateTime<Utc>`.
  + Change `CurrentPlaybackContext.timestamp`'s type from `u64` to `chrono::DateTime<Utc>`.
  + Change `Offset.position`'s type from `Option<u32>` to `Option<std::time::Duration>`
  + Remove `SimplifiedPlayingContext`, since it's useless.
>>>>>>> b47bf6fe

## 0.10 (2020/07/01)

- Add `get_access_token_without_cache` and `refresh_access_token_without_cache` to get and refresh access token without caching it.
- Add `cross compile` support.
- Add `podcast` support:
  + add `save_shows` endpoint.
  + add `get_saved_shows` endpoint.
  + add `get_a_show` endpoint.
  + add `get_several_shows` endpoint.
  + add `get_shows_episodes` endpoint.
  + add `get_an_episode` endpoint.
  + add `get_several_episodes` endpoint.
  + add `check_users_saved_shows` endpoint.
  + add `remove_users_saved_shows` endpoint

  **Breaking Change**
  + update the `current_playing` endpoint, add a new parameter named `additional_types`, and add some new fields for return object, change the return object type from `SimplifiedPlayingContext` to `CurrentlyPlaybackContext.`
  + update the `current_playback` endpoint, add a new parameter named `current_playback`, and add some new fields for return object, change the return object type from `FullPlayingContext` to `CurrentlyPlaybackContext`.
  + update the `search` endpoint, which adds support of podcast shows and spisodes, add a new parameter named `include_external`, change `search` function from private to public.
  + remove `search_album`, `search_artist`, `search_playlist`, and `search_track`, now there is only search method left, it's the `search` endpoint.

## 0.9 (2020/02/28)

- Adds `async/await` support.
- Keeps the previous synchronous API, enabled by extra feature `blocking`, disabled by default.
- Shorten the import path.
- Add missing `Show` and `Episode` types.

## 0.8 (2020/01/30)

- Provide more informational error strings for API.
- Fix tuneable attribute passing for recommendations.
- Support system proxy setting.
- Add two endpoint functions: `current_user_saved_albums_contains`, `user_artist_check_follow`.
- (Breaking change)Change `AlbumType::from_str`, `SearchType::from_str`, `RepeatState::from_str`, `Country::from_str`, `TimeRange::from_str`, `Type::from_str`, `AlbumType::from_str`, implement `FromStr` trait for all of them.

## 0.7 (2019/10/11)

- Code optimize, remove a unnecessary mut and add a missing reference
- Fix reqwest breaking change
- Add missing devices type
- Add `position_ms` to `start_playback`

## 0.6 (2019/07/22)

- Make PrivateUser country optional

## 0.5 (2019/04/30)

- Replace println! with log!
- FIx errors when email or birthdate are missing
- Fix de-serialization panics for null values
- Implement unsaving albums and unfollowing users/artists

## 0.4 (2019/03/23)

- Allow application to perform error handling

## 0.3 (2019/02/20)

- update dependencies to fix issus on Windows
- fix failed test

## 0.2.6 (2018/12/20)

- Hide warning on successful authentication
- Remove unneeded extern crate from  examples/new_releases.rs
- Changes to Spotify.user_playlist and Spotify.playlist methods
- add new field `Unknown` for `DeviceType` enum

## 0.2.5 (2018/10/05)

- update reqwest to 0.9

## 0.2.4 (2018/08/19)

- add debug and clone derives to spotify client and credentials
- Change state field for authorization URL to have default
- Fix show_dialog field to be checked before setting true 
_ Fix typo in show_dialog

## 0.1.0 (2018/02/20)

- rspotify first release, Cheers!<|MERGE_RESOLUTION|>--- conflicted
+++ resolved
@@ -162,9 +162,7 @@
   + Change `{FullArtist, FullPlaylist, PublicUser, PrivateUser}::followers` from `HashMap<String, Option<Value>>` to struct `Followers`
   + Replace `Actions::disallows` with a `Vec<DisallowKey>` by removing all entires whose value is false, which will result in a simpler API
   + Replace `{FullAlbum, SimplifiedEpisode, FullEpisode}::release_date_precision` from `String` to `DatePrecision` enum, makes it easier to use.
-<<<<<<< HEAD
   + Added more strict validation for URI and id parameters everywhere, new error variant `ClientError::InvalidId(IdError)` for invalid input ids and URIs.
-=======
 - ([#157](https://github.com/ramsayleung/rspotify/pull/157))Keep polishing models to make it easier to use:
   + Constrain visibility of `FullArtists` struct with `pub (in crate)`, make `artists` and `artist_related_artists` endpoints return a `Vec<FullArtist>` instead.
   + Constrain visibility of `FullTracks` struct with `pub (in crate)`, make `tracks` and `artist_top_tracks` endpoints return a `Vec<FullTrack>` instead.
@@ -187,7 +185,6 @@
   + Change `CurrentPlaybackContext.timestamp`'s type from `u64` to `chrono::DateTime<Utc>`.
   + Change `Offset.position`'s type from `Option<u32>` to `Option<std::time::Duration>`
   + Remove `SimplifiedPlayingContext`, since it's useless.
->>>>>>> b47bf6fe
 
 ## 0.10 (2020/07/01)
 
